--- conflicted
+++ resolved
@@ -7,15 +7,8 @@
 use ahash::AHashMap;
 use log::{debug, info};
 use rayon::prelude::*;
-<<<<<<< HEAD
-use saito_core::common::defs::{
-    SaitoHash, SaitoPrivateKey, SaitoPublicKey, SaitoUTXOSetKey, UtxoSet,
-};
-use saito_core::common::handle_io::HandleIo;
-=======
 use saito_core::common::defs::{SaitoHash, SaitoPrivateKey, SaitoPublicKey, SaitoUTXOSetKey};
 use saito_core::common::interface_io::InterfaceIO;
->>>>>>> 77f5ea4e
 use saito_core::core::data::block::{Block, BlockType};
 use saito_core::core::data::blockchain::Blockchain;
 use saito_core::core::data::burnfee::HEARTBEAT;
@@ -26,10 +19,10 @@
 use saito_core::core::data::transaction::{Transaction, TransactionType};
 use saito_core::core::data::wallet::Wallet;
 use saito_core::core::miner_controller::MinerEvent;
-use std::borrow::BorrowMut;
 use std::sync::Arc;
 use std::time::{SystemTime, UNIX_EPOCH};
 use std::{thread::sleep, time::Duration};
+use std::borrow::BorrowMut;
 use tokio::sync::mpsc::Sender;
 use tokio::sync::RwLock;
 
@@ -381,9 +374,7 @@
         if can_bundle {
             let mempool = mempool.clone();
             let mut mempool = mempool.write().await;
-            let result = mempool
-                .bundle_block(blockchain.clone().write().await.borrow_mut(), timestamp)
-                .await;
+            let result = mempool.bundle_block(blockchain.clone().write().await.borrow_mut(), timestamp).await;
             return Some(result);
         }
         return None;
@@ -440,7 +431,7 @@
     // chain and vice-versa.
     pub async fn check_utxoset(&self) {
         let blockchain = self.blockchain_lock.read().await;
-        let mut utxoset: UtxoSet = AHashMap::new();
+        let mut utxoset: AHashMap<SaitoUTXOSetKey, u64> = AHashMap::new();
         let latest_block_id = blockchain.get_latest_block_id();
 
         info!("----");
@@ -468,7 +459,7 @@
                     //
                     // everything spendable in blockchain.utxoset should be spendable on longest-chain
                     //
-                    if *value == true {
+                    if *value == 1 {
                         //info!("for key: {:?}", key);
                         //info!("comparing {} and {}", value, value2);
                         assert_eq!(value, value2);
@@ -476,15 +467,15 @@
                         //
                         // everything spent in blockchain.utxoset should be spent on longest-chain
                         //
-                        // if *value > 1 {
-                        //info!("comparing key: {:?}", key);
-                        //info!("comparing blkchn {} and sanitycheck {}", value, value2);
-                        // assert_eq!(value, value2);
-                        // } else {
-                        //
-                        // unspendable (0) does not need to exist
-                        //
-                        // }
+                        if *value > 1 {
+                            //info!("comparing key: {:?}", key);
+                            //info!("comparing blkchn {} and sanitycheck {}", value, value2);
+                            assert_eq!(value, value2);
+                        } else {
+                            //
+                            // unspendable (0) does not need to exist
+                            //
+                        }
                     }
                 }
                 None => {
@@ -495,7 +486,7 @@
                     // removed on purge, although we can look at deleting them on unwind
                     // as well if that is reasonably efficient.
                     //
-                    if *value == true {
+                    if *value > 0 {
                         //info!("Value does not exist in actual blockchain!");
                         //info!("comparing {:?} with on-chain value {}", key, value);
                         assert_eq!(1, 2);
@@ -514,21 +505,21 @@
                     //
                     // everything spendable in longest-chain should be spendable on blockchain.utxoset
                     //
-                    if *value == true {
+                    if *value == 1 {
                         //                        info!("comparing {} and {}", value, value2);
                         assert_eq!(value, value2);
                     } else {
                         //
                         // everything spent in longest-chain should be spendable on blockchain.utxoset
                         //
-                        // if *value > 1 {
-                        //     //                            info!("comparing {} and {}", value, value2);
-                        //     assert_eq!(value, value2);
-                        // } else {
-                        //     //
-                        //     // unspendable (0) does not need to exist
-                        //     //
-                        // }
+                        if *value > 1 {
+                            //                            info!("comparing {} and {}", value, value2);
+                            assert_eq!(value, value2);
+                        } else {
+                            //
+                            // unspendable (0) does not need to exist
+                            //
+                        }
                     }
                 }
                 None => {
