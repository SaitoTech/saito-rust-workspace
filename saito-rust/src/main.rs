use std::collections::VecDeque;
use std::ops::Deref;
use std::panic;
use std::path::Path;
use std::process;
use std::str::FromStr;
use std::sync::Arc;
use std::time::{Duration, Instant};

use clap::{App, Arg};
use log::info;
use log::{debug, error, trace};
use tokio::fs::File;
use tokio::io::AsyncWriteExt;
use tokio::sync::mpsc::{Receiver, Sender};
use tokio::sync::RwLock;
use tokio::task::JoinHandle;
use tracing_subscriber;
use tracing_subscriber::filter::Directive;
use tracing_subscriber::layer::SubscriberExt;
use tracing_subscriber::util::SubscriberInitExt;
use tracing_subscriber::Layer;

use saito_core::common::command::NetworkEvent;
use saito_core::common::defs::{
    push_lock, Currency, PrintForLog, SaitoPrivateKey, SaitoPublicKey, StatVariable,
<<<<<<< HEAD
    LOCK_ORDER_BLOCKCHAIN, LOCK_ORDER_CONFIGS, PROJECT_PUBLIC_KEY, STAT_BIN_COUNT,
=======
    LOCK_ORDER_BLOCKCHAIN, LOCK_ORDER_CONFIGS, STAT_BIN_COUNT,
>>>>>>> 84e9fb54
};
use saito_core::common::keep_time::KeepTime;
use saito_core::common::process_event::ProcessEvent;
use saito_core::core::consensus_thread::{ConsensusEvent, ConsensusStats, ConsensusThread};
use saito_core::core::data::blockchain::Blockchain;
use saito_core::core::data::blockchain_sync_state::BlockchainSyncState;
use saito_core::core::data::configuration::Configuration;
use saito_core::core::data::context::Context;
use saito_core::core::data::crypto::generate_keys;
use saito_core::core::data::network::Network;
use saito_core::core::data::peer_collection::PeerCollection;
use saito_core::core::data::storage::Storage;
use saito_core::core::data::wallet::Wallet;
use saito_core::core::mining_thread::{MiningEvent, MiningThread};
use saito_core::core::routing_thread::{
    PeerState, RoutingEvent, RoutingStats, RoutingThread, StaticPeer,
};
use saito_core::core::verification_thread::{VerificationThread, VerifyRequest};
use saito_core::{lock_for_read, lock_for_write};
use saito_rust::saito::config_handler::{ConfigHandler, NodeConfigurations};
use saito_rust::saito::io_event::IoEvent;
use saito_rust::saito::network_controller::run_network_controller;
use saito_rust::saito::rust_io_handler::RustIOHandler;
use saito_rust::saito::stat_thread::StatThread;
use saito_rust::saito::time_keeper::TimeKeeper;

const ROUTING_EVENT_PROCESSOR_ID: u8 = 1;
const CONSENSUS_EVENT_PROCESSOR_ID: u8 = 2;
const MINING_EVENT_PROCESSOR_ID: u8 = 3;

async fn run_thread<T>(
    mut event_processor: Box<(dyn ProcessEvent<T> + Send + 'static)>,
    mut network_event_receiver: Option<Receiver<NetworkEvent>>,
    mut event_receiver: Option<Receiver<T>>,
    stat_timer_in_ms: u64,
    thread_sleep_time_in_ms: u64,
) -> JoinHandle<()>
where
    T: Send + 'static,
{
    tokio::spawn(async move {
        info!("new thread started");
        let mut work_done;
        let mut last_timestamp = Instant::now();
        let mut stat_timer = Instant::now();
        let time_keeper = TimeKeeper {};

        event_processor.on_init().await;

        loop {
            work_done = false;
            if network_event_receiver.is_some() {
                // TODO : update to recv().await
                let result = network_event_receiver.as_mut().unwrap().try_recv();
                if result.is_ok() {
                    let event: NetworkEvent = result.unwrap();
                    if event_processor.process_network_event(event).await.is_some() {
                        work_done = true;
                    }
                }
            }

            if event_receiver.is_some() {
                // TODO : update to recv().await
                let result = event_receiver.as_mut().unwrap().try_recv();
                if result.is_ok() {
                    let event = result.unwrap();
                    if event_processor.process_event(event).await.is_some() {
                        work_done = true;
                    }
                }
            }

            let current_instant = Instant::now();
            let duration = current_instant.duration_since(last_timestamp);
            last_timestamp = current_instant;

            if event_processor
                .process_timer_event(duration)
                .await
                .is_some()
            {
                work_done = true;
            }
            #[cfg(feature = "with-stats")]
            {
                let duration = current_instant.duration_since(stat_timer);
                if duration > Duration::from_millis(stat_timer_in_ms) {
                    stat_timer = current_instant;
                    event_processor
                        .on_stat_interval(time_keeper.get_timestamp_in_ms())
                        .await;
                }
            }

            if !work_done {
                tokio::time::sleep(Duration::from_millis(thread_sleep_time_in_ms)).await;
            }
        }
    })
}

async fn run_verification_thread(
    mut event_processor: Box<VerificationThread>,
    mut event_receiver: Receiver<VerifyRequest>,
    stat_timer_in_ms: u64,
    thread_sleep_time_in_ms: u64,
) -> JoinHandle<()> {
    tokio::spawn(async move {
        info!("verification thread started");
        let mut work_done;
        let mut stat_timer = Instant::now();
        let time_keeper = TimeKeeper {};
        let batch_size = 10000;

        event_processor.on_init().await;
        let mut queued_requests = vec![];
        let mut requests = VecDeque::new();

        loop {
            work_done = false;

            loop {
                // TODO : update to recv().await
                let result = event_receiver.try_recv();
                if result.is_ok() {
                    let request = result.unwrap();
                    if let VerifyRequest::Block(..) = &request {
                        queued_requests.push(request);
                        break;
                    }
                    if let VerifyRequest::Transaction(tx) = request {
                        requests.push_back(tx);
                    }
                } else {
                    break;
                }
                if requests.len() == batch_size {
                    break;
                }
            }
            if !requests.is_empty() {
                event_processor
                    .processed_msgs
                    .increment_by(requests.len() as u64);
                event_processor.verify_txs(&mut requests).await;
                work_done = true;
            }
            for request in queued_requests.drain(..) {
                event_processor.process_event(request).await;
                work_done = true;
            }
            #[cfg(feature = "with-stats")]
            {
                let current_instant = Instant::now();
                let duration = current_instant.duration_since(stat_timer);
                if duration > Duration::from_millis(stat_timer_in_ms) {
                    stat_timer = current_instant;
                    event_processor
                        .on_stat_interval(time_keeper.get_timestamp_in_ms())
                        .await;
                }
            }

            if !work_done {
                tokio::time::sleep(Duration::from_millis(thread_sleep_time_in_ms)).await;
            }
        }
    })
}

async fn run_mining_event_processor(
    context: &Context,
    sender_to_mempool: &Sender<ConsensusEvent>,
    receiver_for_miner: Receiver<MiningEvent>,
    stat_timer_in_ms: u64,
    thread_sleep_time_in_ms: u64,
    channel_size: usize,
    sender_to_stat: Sender<String>,
) -> (Sender<NetworkEvent>, JoinHandle<()>) {
    let mining_event_processor = MiningThread {
        wallet: context.wallet.clone(),
        sender_to_mempool: sender_to_mempool.clone(),
        time_keeper: Box::new(TimeKeeper {}),
        miner_active: false,
        target: [0; 32],
        difficulty: 0,
        public_key: [0; 33],
        mined_golden_tickets: 0,
        stat_sender: sender_to_stat.clone(),
        configs: context.configuration.clone(),
        enabled: true,
    };

    let (interface_sender_to_miner, interface_receiver_for_miner) =
        tokio::sync::mpsc::channel::<NetworkEvent>(channel_size);

    debug!("running miner thread");
    let miner_handle = run_thread(
        Box::new(mining_event_processor),
        Some(interface_receiver_for_miner),
        Some(receiver_for_miner),
        stat_timer_in_ms,
        thread_sleep_time_in_ms,
    )
    .await;
    (interface_sender_to_miner, miner_handle)
}

async fn run_consensus_event_processor(
    context: &Context,
    peers: Arc<RwLock<PeerCollection>>,
    receiver_for_blockchain: Receiver<ConsensusEvent>,
    sender_to_routing: &Sender<RoutingEvent>,
    sender_to_miner: Sender<MiningEvent>,
    sender_to_network_controller: Sender<IoEvent>,
    stat_timer_in_ms: u64,
    thread_sleep_time_in_ms: u64,
    channel_size: usize,
    sender_to_stat: Sender<String>,
) -> (Sender<NetworkEvent>, JoinHandle<()>) {
    let result = std::env::var("GEN_TX");
    let mut create_test_tx = false;
    if result.is_ok() {
        create_test_tx = result.unwrap().eq("1");
    }
    // let generate_genesis_block: bool;
    // {
    //     let (configs, _configs_) = lock_for_read!(context.configuration, LOCK_ORDER_CONFIGS);
    //
    //     // if we have peers defined in configs, there's already an existing network. so we don't need to generate the first block.
    //     generate_genesis_block = configs.get_peer_configs().is_empty();
    // }

    let consensus_event_processor = ConsensusThread {
        mempool: context.mempool.clone(),
        blockchain: context.blockchain.clone(),
        wallet: context.wallet.clone(),
        generate_genesis_block: false,
        sender_to_router: sender_to_routing.clone(),
        sender_to_miner: sender_to_miner.clone(),
        // sender_global: global_sender.clone(),
        time_keeper: Box::new(TimeKeeper {}),
        network: Network::new(
            Box::new(RustIOHandler::new(
                sender_to_network_controller.clone(),
                CONSENSUS_EVENT_PROCESSOR_ID,
            )),
            peers.clone(),
            context.wallet.clone(),
            context.configuration.clone(),
            Box::new(TimeKeeper {}),
        ),
        block_producing_timer: 0,
        storage: Storage::new(Box::new(RustIOHandler::new(
            sender_to_network_controller.clone(),
            CONSENSUS_EVENT_PROCESSOR_ID,
        ))),
        stats: ConsensusStats::new(sender_to_stat.clone()),
        txs_for_mempool: Vec::new(),
        stat_sender: sender_to_stat.clone(),
        configs: context.configuration.clone(),
    };
    let (interface_sender_to_blockchain, _interface_receiver_for_mempool) =
        tokio::sync::mpsc::channel::<NetworkEvent>(channel_size);
    debug!("running mempool thread");
    let blockchain_handle = run_thread(
        Box::new(consensus_event_processor),
        None,
        Some(receiver_for_blockchain),
        stat_timer_in_ms,
        thread_sleep_time_in_ms,
    )
    .await;

    (interface_sender_to_blockchain, blockchain_handle)
}

async fn run_routing_event_processor(
    sender_to_io_controller: Sender<IoEvent>,
    configs_lock: Arc<RwLock<dyn Configuration + Send + Sync>>,
    context: &Context,
    peers_lock: Arc<RwLock<PeerCollection>>,
    sender_to_mempool: &Sender<ConsensusEvent>,
    receiver_for_routing: Receiver<RoutingEvent>,
    sender_to_miner: &Sender<MiningEvent>,
    senders: Vec<Sender<VerifyRequest>>,
    stat_timer_in_ms: u64,
    thread_sleep_time_in_ms: u64,
    channel_size: usize,
    sender_to_stat: Sender<String>,
    fetch_batch_size: usize,
) -> (Sender<NetworkEvent>, JoinHandle<()>) {
    let mut routing_event_processor = RoutingThread {
        blockchain: context.blockchain.clone(),
        mempool: context.mempool.clone(),
        sender_to_consensus: sender_to_mempool.clone(),
        sender_to_miner: sender_to_miner.clone(),
        time_keeper: Box::new(TimeKeeper {}),
        static_peers: vec![],
        configs: configs_lock.clone(),
        wallet: context.wallet.clone(),
        network: Network::new(
            Box::new(RustIOHandler::new(
                sender_to_io_controller.clone(),
                ROUTING_EVENT_PROCESSOR_ID,
            )),
            peers_lock.clone(),
            context.wallet.clone(),
            configs_lock.clone(),
            Box::new(TimeKeeper {}),
        ),
        reconnection_timer: 0,
        stats: RoutingStats::new(sender_to_stat.clone()),
        senders_to_verification: senders,
        last_verification_thread_index: 0,
        stat_sender: sender_to_stat.clone(),
        blockchain_sync_state: BlockchainSyncState::new(fetch_batch_size),
        initial_connection: false,
        reconnection_wait_time: 0,
    };

    {
        let (configs, _configs_) = lock_for_read!(configs_lock, LOCK_ORDER_CONFIGS);
        routing_event_processor.reconnection_wait_time =
            configs.get_server_configs().unwrap().reconnection_wait_time;
        let peers = configs.get_peer_configs();
        for peer in peers {
            routing_event_processor.static_peers.push(StaticPeer {
                peer_details: (*peer).clone(),
                peer_state: PeerState::Disconnected,
                peer_index: 0,
            });
        }
    }

    let (interface_sender_to_routing, interface_receiver_for_routing) =
        tokio::sync::mpsc::channel::<NetworkEvent>(channel_size);

    debug!("running blockchain thread");
    let routing_handle = run_thread(
        Box::new(routing_event_processor),
        Some(interface_receiver_for_routing),
        Some(receiver_for_routing),
        stat_timer_in_ms,
        thread_sleep_time_in_ms,
    )
    .await;

    (interface_sender_to_routing, routing_handle)
}

async fn run_verification_threads(
    sender_to_consensus: Sender<ConsensusEvent>,
    blockchain: Arc<RwLock<Blockchain>>,
    peers: Arc<RwLock<PeerCollection>>,
    wallet: Arc<RwLock<Wallet>>,
    stat_timer_in_ms: u64,
    thread_sleep_time_in_ms: u64,
    verification_thread_count: u16,
    sender_to_stat: Sender<String>,
) -> (Vec<Sender<VerifyRequest>>, Vec<JoinHandle<()>>) {
    let mut senders = vec![];
    let mut thread_handles = vec![];

    for i in 0..verification_thread_count {
        let (sender, receiver) = tokio::sync::mpsc::channel(1_000_000);
        senders.push(sender);
        let verification_thread = VerificationThread {
            sender_to_consensus: sender_to_consensus.clone(),
            blockchain: blockchain.clone(),
            peers: peers.clone(),
            wallet: wallet.clone(),
            processed_txs: StatVariable::new(
                format!("verification_{:?}::processed_txs", i),
                STAT_BIN_COUNT,
                sender_to_stat.clone(),
            ),
            processed_blocks: StatVariable::new(
                format!("verification_{:?}::processed_blocks", i),
                STAT_BIN_COUNT,
                sender_to_stat.clone(),
            ),
            processed_msgs: StatVariable::new(
                format!("verification_{:?}::processed_msgs", i),
                STAT_BIN_COUNT,
                sender_to_stat.clone(),
            ),
            invalid_txs: StatVariable::new(
                format!("verification_{:?}::invalid_txs", i),
                STAT_BIN_COUNT,
                sender_to_stat.clone(),
            ),
            stat_sender: sender_to_stat.clone(),
        };

        let thread_handle = run_verification_thread(
            Box::new(verification_thread),
            receiver,
            stat_timer_in_ms,
            thread_sleep_time_in_ms,
        )
        .await;
        thread_handles.push(thread_handle);
    }

    (senders, thread_handles)
}

// TODO : to be moved to routing event processor
fn run_loop_thread(
    mut receiver: Receiver<IoEvent>,
    network_event_sender_to_routing_ep: Sender<NetworkEvent>,
    stat_timer_in_ms: u64,
    thread_sleep_time_in_ms: u64,
    sender_to_stat: Sender<String>,
) -> JoinHandle<()> {
    let loop_handle = tokio::spawn(async move {
        let mut work_done: bool;
        let mut incoming_msgs = StatVariable::new(
            "network::incoming_msgs".to_string(),
            STAT_BIN_COUNT,
            sender_to_stat.clone(),
        );
        let mut last_stat_on: Instant = Instant::now();
        loop {
            work_done = false;

            let result = receiver.recv().await;
            if result.is_some() {
                let command = result.unwrap();
                incoming_msgs.increment();
                work_done = true;
                // TODO : remove hard coded values
                match command.event_processor_id {
                    ROUTING_EVENT_PROCESSOR_ID => {
                        trace!("routing event to routing event processor  ",);
                        network_event_sender_to_routing_ep
                            .send(command.event)
                            .await
                            .unwrap();
                    }
                    CONSENSUS_EVENT_PROCESSOR_ID => {
                        trace!(
                            "routing event to consensus event processor : {:?}",
                            command.event
                        );
                        unreachable!()
                        // network_event_sender_to_consensus_ep
                        //     .send(command.event)
                        //     .await
                        //     .unwrap();
                    }
                    MINING_EVENT_PROCESSOR_ID => {
                        trace!(
                            "routing event to mining event processor : {:?}",
                            command.event
                        );
                        unreachable!()
                        // network_event_sender_to_mining_ep
                        //     .send(command.event)
                        //     .await
                        //     .unwrap();
                    }

                    _ => {}
                }
            }
            #[cfg(feature = "with-stats")]
            {
                if Instant::now().duration_since(last_stat_on)
                    > Duration::from_millis(stat_timer_in_ms)
                {
                    last_stat_on = Instant::now();
                    incoming_msgs
                        .calculate_stats(TimeKeeper {}.get_timestamp_in_ms())
                        .await;
                }
            }
            if !work_done {
                tokio::time::sleep(Duration::from_millis(thread_sleep_time_in_ms)).await;
            }
        }
    });

    loop_handle
}

fn setup_log() {
    let filter = tracing_subscriber::EnvFilter::from_default_env();
    let filter = filter.add_directive(Directive::from_str("tokio_tungstenite=info").unwrap());
    let filter = filter.add_directive(Directive::from_str("tungstenite=info").unwrap());
    let filter = filter.add_directive(Directive::from_str("mio::poll=info").unwrap());
    let filter = filter.add_directive(Directive::from_str("hyper::proto=info").unwrap());
    let filter = filter.add_directive(Directive::from_str("hyper::client=info").unwrap());
    let filter = filter.add_directive(Directive::from_str("want=info").unwrap());
    let filter = filter.add_directive(Directive::from_str("reqwest::async_impl=info").unwrap());
    let filter = filter.add_directive(Directive::from_str("reqwest::connect=info").unwrap());
    let filter = filter.add_directive(Directive::from_str("warp::filters=info").unwrap());
    // let filter = filter.add_directive(Directive::from_str("saito_stats=info").unwrap());

    let fmt_layer = tracing_subscriber::fmt::Layer::default().with_filter(filter);

    tracing_subscriber::registry().with(fmt_layer).init();
}

fn setup_hook() {
    ctrlc::set_handler(move || {
        info!("shutting down the node");
        process::exit(0);
    })
    .expect("Error setting Ctrl-C handler");

    let orig_hook = panic::take_hook();
    panic::set_hook(Box::new(move |panic_info| {
        if let Some(location) = panic_info.location() {
            error!(
                "panic occurred in file '{}' at line {}, exiting ..",
                location.file(),
                location.line()
            );
        } else {
            error!("panic occurred but can't get location information, exiting ..");
        }

        // invoke the default handler and exit the process
        orig_hook(panic_info);
        process::exit(99);
    }));
}

async fn run_node(configs_lock: Arc<RwLock<dyn Configuration + Send + Sync>>) {
    info!("Running saito with config {:?}", configs_lock.read().await);

    let channel_size;
    let thread_sleep_time_in_ms;
    let stat_timer_in_ms;
    let verification_thread_count;
    let fetch_batch_size;

    {
        let (configs, _configs_) = lock_for_read!(configs_lock, LOCK_ORDER_CONFIGS);

        channel_size = configs.get_server_configs().unwrap().channel_size as usize;
        thread_sleep_time_in_ms = configs
            .get_server_configs()
            .unwrap()
            .thread_sleep_time_in_ms;
        stat_timer_in_ms = configs.get_server_configs().unwrap().stat_timer_in_ms;
        verification_thread_count = configs.get_server_configs().unwrap().verification_threads;
        fetch_batch_size = configs.get_server_configs().unwrap().block_fetch_batch_size as usize;
        assert_ne!(fetch_batch_size, 0);
    }

    let (event_sender_to_loop, event_receiver_in_loop) =
        tokio::sync::mpsc::channel::<IoEvent>(channel_size);

    let (sender_to_network_controller, receiver_in_network_controller) =
        tokio::sync::mpsc::channel::<IoEvent>(channel_size);

    info!("running saito controllers");

    let keys = generate_keys();
    let wallet_lock = Arc::new(RwLock::new(Wallet::new(keys.1, keys.0)));
    {
        let mut wallet = wallet_lock.write().await;
        Wallet::load(
            &mut wallet,
            Box::new(RustIOHandler::new(
                sender_to_network_controller.clone(),
                ROUTING_EVENT_PROCESSOR_ID,
            )),
        )
        .await;
    }
    let context = Context::new(configs_lock.clone(), wallet_lock);

    let peers_lock = Arc::new(RwLock::new(PeerCollection::new()));

    let (sender_to_consensus, receiver_for_consensus) =
        tokio::sync::mpsc::channel::<ConsensusEvent>(channel_size);

    let (sender_to_routing, receiver_for_routing) =
        tokio::sync::mpsc::channel::<RoutingEvent>(channel_size);

    let (sender_to_miner, receiver_for_miner) =
        tokio::sync::mpsc::channel::<MiningEvent>(channel_size);
    let (sender_to_stat, receiver_for_stat) = tokio::sync::mpsc::channel::<String>(channel_size);

    let (senders, verification_handles) = run_verification_threads(
        sender_to_consensus.clone(),
        context.blockchain.clone(),
        peers_lock.clone(),
        context.wallet.clone(),
        stat_timer_in_ms,
        thread_sleep_time_in_ms,
        verification_thread_count,
        sender_to_stat.clone(),
    )
    .await;

    let (network_event_sender_to_routing, routing_handle) = run_routing_event_processor(
        sender_to_network_controller.clone(),
        configs_lock.clone(),
        &context,
        peers_lock.clone(),
        &sender_to_consensus,
        receiver_for_routing,
        &sender_to_miner,
        senders,
        stat_timer_in_ms,
        thread_sleep_time_in_ms,
        channel_size,
        sender_to_stat.clone(),
        fetch_batch_size,
    )
    .await;

    let (_network_event_sender_to_consensus, blockchain_handle) = run_consensus_event_processor(
        &context,
        peers_lock.clone(),
        receiver_for_consensus,
        &sender_to_routing,
        sender_to_miner,
        sender_to_network_controller.clone(),
        stat_timer_in_ms,
        thread_sleep_time_in_ms,
        channel_size,
        sender_to_stat.clone(),
    )
    .await;

    let (_network_event_sender_to_mining, miner_handle) = run_mining_event_processor(
        &context,
        &sender_to_consensus,
        receiver_for_miner,
        stat_timer_in_ms,
        thread_sleep_time_in_ms,
        channel_size,
        sender_to_stat.clone(),
    )
    .await;
    let stat_handle = run_thread(
        Box::new(StatThread::new().await),
        None,
        Some(receiver_for_stat),
        stat_timer_in_ms,
        thread_sleep_time_in_ms,
    )
    .await;
    let loop_handle = run_loop_thread(
        event_receiver_in_loop,
        network_event_sender_to_routing,
        stat_timer_in_ms,
        thread_sleep_time_in_ms,
        sender_to_stat.clone(),
    );

    let network_handle = tokio::spawn(run_network_controller(
        receiver_in_network_controller,
        event_sender_to_loop.clone(),
        configs_lock.clone(),
        context.blockchain.clone(),
        sender_to_stat.clone(),
        peers_lock.clone(),
    ));

    let _result = tokio::join!(
        routing_handle,
        blockchain_handle,
        miner_handle,
        loop_handle,
        network_handle,
        stat_handle,
        futures::future::join_all(verification_handles)
    );
}

pub async fn run_utxo_to_issuance_converter(threshold: Currency) {
    let (sender_to_network_controller, _receiver_in_network_controller) =
        tokio::sync::mpsc::channel::<IoEvent>(100);

    info!("running saito controllers");
    let public_key: SaitoPublicKey =
        hex::decode("03145c7e7644ab277482ba8801a515b8f1b62bcd7e4834a33258f438cd7e223849")
            .unwrap()
            .try_into()
            .unwrap();
    let private_key: SaitoPrivateKey =
        hex::decode("ddb4ba7e5d70c2234f035853902c6bc805cae9163085f2eac5e585e2d6113ccd")
            .unwrap()
            .try_into()
            .unwrap();

    let configs_lock: Arc<RwLock<NodeConfigurations>> =
        Arc::new(RwLock::new(NodeConfigurations::default()));

    let configs_clone: Arc<RwLock<dyn Configuration + Send + Sync>> = configs_lock.clone();

    let wallet = Arc::new(RwLock::new(Wallet::new(private_key, public_key)));
    {
        let mut wallet = wallet.write().await;
        let (sender, _receiver) = tokio::sync::mpsc::channel::<IoEvent>(100);
        Wallet::load(&mut wallet, Box::new(RustIOHandler::new(sender, 1))).await;
    }
    let context = Context::new(configs_clone.clone(), wallet);

    let mut storage = Storage::new(Box::new(RustIOHandler::new(
        sender_to_network_controller.clone(),
        0,
    )));
    storage.load_blocks_from_disk(context.mempool.clone()).await;

    let _peers_lock = Arc::new(RwLock::new(PeerCollection::new()));

    let (sender_to_miner, _receiver_for_miner) = tokio::sync::mpsc::channel::<MiningEvent>(100);

    let (configs, _configs_) = lock_for_read!(configs_lock, LOCK_ORDER_CONFIGS);

    let (mut blockchain, _blockchain_) = lock_for_write!(context.blockchain, LOCK_ORDER_BLOCKCHAIN);
    blockchain
        .add_blocks_from_mempool(
            context.mempool.clone(),
            None,
            &mut storage,
            sender_to_miner.clone(),
            configs.deref(),
        )
        .await;

    let data = blockchain.get_utxoset_data();

    info!("{:?} entries to write to file", data.len());
    let issuance_path: String = "./data/issuance.file".to_string();
    info!("opening file : {:?}", issuance_path);

    let path = Path::new(issuance_path.as_str());
    if path.parent().is_some() {
        tokio::fs::create_dir_all(path.parent().unwrap())
            .await
            .expect("failed creating directory structure");
    }

    let file = File::create(issuance_path.clone()).await;
    if file.is_err() {
        error!("error opening file. {:?}", file.err().unwrap());
        File::create(issuance_path)
            .await
            .expect("couldn't create file");
        return;
    }
    let mut file = file.unwrap();

    let slip_type = "Normal";
    let mut aggregated_value = 0;
    for (key, value) in &data {
<<<<<<< HEAD
        if value < &threshold {
            // PROJECT_PUBLIC_KEY.to_string()
            aggregated_value += value;
        } else {
            let key_base58 = bs58::encode(key).into_string();

=======
        if value >= &threshold {
            let key_base58 = key.to_base58();
>>>>>>> 84e9fb54
            file.write_all(format!("{}\t{}\t{}\n", value, key_base58, slip_type).as_bytes())
                .await
                .expect("failed writing to issuance file");
        };
    }

    // add remaining value
    if aggregated_value > 0 {
        file.write_all(
            format!(
                "{}\t{}\t{}\n",
                aggregated_value,
                PROJECT_PUBLIC_KEY.to_string(),
                slip_type
            )
            .as_bytes(),
        )
        .await
        .expect("failed writing to issuance file");
    }

    file.flush()
        .await
        .expect("failed flushing issuance file data");
}
#[tokio::main(flavor = "multi_thread")]
// #[tokio::main]
async fn main() -> Result<(), Box<dyn std::error::Error>> {
    let matches = App::new("Saito")
        .arg(
            Arg::with_name("config")
                .long("config")
                .value_name("FILE")
                .help("Sets a custom config file")
                .takes_value(true),
        )
        .arg(
            Arg::with_name("mode")
                .long("mode")
                .value_name("MODE")
                .default_value("node")
                .possible_values(["node", "utxo-issuance"])
                .help("Sets the mode for execution")
                .takes_value(true),
        )
        .arg(
            Arg::with_name("utxo_threshold")
                .long("threshold")
                .value_name("UTXO_THRESHOLD")
                .help("Threshold for selecting utxo for issuance file")
                .takes_value(true),
        )
        .get_matches();

    let program_mode = matches.value_of("mode").unwrap_or("node");

    setup_log();

    setup_hook();

    if program_mode == "node" {
        let config_file = matches.value_of("config").unwrap_or("configs/config.json");
        info!("Using config file: {}", config_file.to_string());
        let configs = ConfigHandler::load_configs(config_file.to_string());
        if configs.is_err() {
            error!("failed loading configs. {:?}", configs.err().unwrap());
            return Ok(());
        }

        let configs: Arc<RwLock<dyn Configuration + Send + Sync>> =
            Arc::new(RwLock::new(configs.unwrap()));

        run_node(configs).await;
    } else if program_mode == "utxo-issuance" {
        let threshold_str = matches.value_of("utxo_threshold");
        let mut threshold: Currency = 25_000;
        if threshold_str.is_some() {
            let result = String::from(threshold_str.unwrap()).parse();
            if result.is_err() {
                error!("cannot parse threshold : {:?}", threshold_str);
            } else {
                threshold = result.unwrap();
            }
        }
        info!(
            "running the program in utxo to issuance converter mode with threshold : {:?}",
            threshold
        );

        run_utxo_to_issuance_converter(threshold).await;
    }

    Ok(())
}<|MERGE_RESOLUTION|>--- conflicted
+++ resolved
@@ -24,11 +24,7 @@
 use saito_core::common::command::NetworkEvent;
 use saito_core::common::defs::{
     push_lock, Currency, PrintForLog, SaitoPrivateKey, SaitoPublicKey, StatVariable,
-<<<<<<< HEAD
     LOCK_ORDER_BLOCKCHAIN, LOCK_ORDER_CONFIGS, PROJECT_PUBLIC_KEY, STAT_BIN_COUNT,
-=======
-    LOCK_ORDER_BLOCKCHAIN, LOCK_ORDER_CONFIGS, STAT_BIN_COUNT,
->>>>>>> 84e9fb54
 };
 use saito_core::common::keep_time::KeepTime;
 use saito_core::common::process_event::ProcessEvent;
@@ -785,17 +781,12 @@
     let slip_type = "Normal";
     let mut aggregated_value = 0;
     for (key, value) in &data {
-<<<<<<< HEAD
         if value < &threshold {
             // PROJECT_PUBLIC_KEY.to_string()
             aggregated_value += value;
         } else {
-            let key_base58 = bs58::encode(key).into_string();
-
-=======
-        if value >= &threshold {
             let key_base58 = key.to_base58();
->>>>>>> 84e9fb54
+
             file.write_all(format!("{}\t{}\t{}\n", value, key_base58, slip_type).as_bytes())
                 .await
                 .expect("failed writing to issuance file");
