--- conflicted
+++ resolved
@@ -26,11 +26,8 @@
 reqwest = "0.11.10"
 base64 = "0.13.0"
 ctrlc = { version = "3.2.3", features = ["termination"] }
-<<<<<<< HEAD
 tracing-flame="0.2.0"
-=======
 serde = { version = "1.0.136", features = ["derive"] }
->>>>>>> 3bb3ed58
 
 [dev-dependencies]
 serial_test = "0.9.0"
