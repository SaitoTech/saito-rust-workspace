--- conflicted
+++ resolved
@@ -207,17 +207,15 @@
         return this.instance.get_fork_id();
     }
 
-<<<<<<< HEAD
-  public async getForkId() {
-    return this.instance.get_fork_id();
-  }
-
-  public async setSafeToPruneTransaction(blockId: bigint) {
-    return this.instance.set_safe_to_prune_transaction(blockId);
-  }
-=======
+    public async getForkId() {
+      return this.instance.get_fork_id();
+    }
+
     public async setForkId(forkId: string) {
         return this.instance.set_fork_id(forkId);
     }
->>>>>>> 6d836a77
+
+    public async setSafeToPruneTransaction(blockId: bigint) {
+      return this.instance.set_safe_to_prune_transaction(blockId);
+    }
 }