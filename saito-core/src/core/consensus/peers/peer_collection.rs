use crate::core::consensus::peers::peer::{Peer, PeerStatus};
use crate::core::consensus::peers::peer_state_writer::PeerStateWriter;
use crate::core::defs::{PeerIndex, SaitoPublicKey, Timestamp};
use log::info;
use std::collections::HashMap;
use std::time::Duration;

const PEER_REMOVAL_WINDOW: Timestamp = Duration::from_secs(10).as_millis() as Timestamp;

#[derive(Clone, Debug, Default)]
pub struct PeerCounter {
    counter: PeerIndex,
}

impl PeerCounter {
    pub fn get_next_index(&mut self) -> PeerIndex {
        self.counter += 1;
        self.counter
    }
}
#[derive(Debug, Clone, Default)]
pub struct PeerCollection {
    pub index_to_peers: HashMap<PeerIndex, Peer>,
    pub address_to_peers: HashMap<SaitoPublicKey, PeerIndex>,
    pub peer_counter: PeerCounter,
    pub(crate) peer_state_writer: PeerStateWriter,
}

impl PeerCollection {
    pub fn find_peer_by_address(&self, address: &SaitoPublicKey) -> Option<&Peer> {
        let result = self.address_to_peers.get(address)?;

        self.find_peer_by_index(*result)
    }
    pub fn find_peer_by_address_mut(&mut self, address: &SaitoPublicKey) -> Option<&mut Peer> {
        let result = self.address_to_peers.get(address)?;

        self.find_peer_by_index_mut(*result)
    }

    pub fn find_peer_by_index(&self, peer_index: u64) -> Option<&Peer> {
        self.index_to_peers.get(&peer_index)
    }
    pub fn find_peer_by_index_mut(&mut self, peer_index: u64) -> Option<&mut Peer> {
        self.index_to_peers.get_mut(&peer_index)
    }

    pub fn remove_reconnected_peer(&mut self, public_key: &SaitoPublicKey) -> Option<Peer> {
        let peer_index;
        {
            let peer = self.find_peer_by_address(&public_key)?;
            if let PeerStatus::Connected = peer.peer_status {
                // since peer is already connected
                return None;
            }
            peer_index = peer.index;
        }

        let peer = self.index_to_peers.remove(&peer_index)?;
        self.address_to_peers.remove(&peer.public_key?);

        Some(peer)
    }

    pub fn remove_disconnected_peers(&mut self, current_time: Timestamp) {
        let peer_indices: Vec<PeerIndex> = self
            .index_to_peers
            .iter()
            .filter_map(|(peer_index, peer)| {
                if peer.static_peer_config.is_some() {
                    // static peers always remain in memory
                    return None;
                }
<<<<<<< HEAD
                if peer.disconnected_at == Timestamp::MAX
                    || peer.disconnected_at + PEER_REMOVAL_WINDOW > current_time
                {
=======
                if peer.is_stun_peer() {
                    // stun peers remain unless explicity removed
                    return None;
                }
                if peer.disconnected_at + PEER_REMOVAL_WINDOW > current_time {
>>>>>>> dce09b49
                    return None;
                }
                info!(
                    "removing peer : {:?} as peer hasn't connected for a long time",
                    peer_index
                );
                Some(*peer_index)
            })
            .collect();

        for peer_index in peer_indices {
            let peer = self.index_to_peers.remove(&peer_index).unwrap();
            if let Some(public_key) = peer.get_public_key() {
                self.address_to_peers.remove(&public_key);
            }
        }
    }
}<|MERGE_RESOLUTION|>--- conflicted
+++ resolved
@@ -71,17 +71,13 @@
                     // static peers always remain in memory
                     return None;
                 }
-<<<<<<< HEAD
-                if peer.disconnected_at == Timestamp::MAX
-                    || peer.disconnected_at + PEER_REMOVAL_WINDOW > current_time
-                {
-=======
                 if peer.is_stun_peer() {
                     // stun peers remain unless explicity removed
                     return None;
                 }
-                if peer.disconnected_at + PEER_REMOVAL_WINDOW > current_time {
->>>>>>> dce09b49
+                if peer.disconnected_at == Timestamp::MAX
+                    || peer.disconnected_at + PEER_REMOVAL_WINDOW > current_time
+                {
                     return None;
                 }
                 info!(
