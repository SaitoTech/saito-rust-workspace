--- conflicted
+++ resolved
@@ -838,7 +838,7 @@
                             .entry(input.get_utxoset_key())
                             .and_modify(|e| *e += 1)
                             .or_insert(1);
-<<<<<<< HEAD
+
                         if *value > 1 && input.amount > 0 {
                             warn!(
                                 "double-spend detected in block {} : {} in block.create()",
@@ -848,11 +848,6 @@
                                 ErrorKind::InvalidData,
                                 "double-spend detected",
                             ));
-=======
-
-                        if *value > 1 {
-                            warn!("double-spend detected in block {} : {}", block.id, input);
->>>>>>> 311a2d25
                         }
                     }
                 }
