use ahash::AHashMap;
use log::{debug, error, info, trace, warn};
use num_derive::FromPrimitive;
use num_traits::Zero;
use rayon::prelude::*;
use serde::{Deserialize, Serialize};
use std::convert::TryInto;
use std::fmt::{Display, Formatter};
use std::io::{Error, ErrorKind};
use std::ops::Rem;
use std::{i128, mem};

use crate::core::consensus::blockchain::Blockchain;
use crate::core::consensus::burnfee::BurnFee;
use crate::core::consensus::golden_ticket::GoldenTicket;
use crate::core::consensus::hop::HOP_SIZE;
use crate::core::consensus::merkle::MerkleTree;
use crate::core::consensus::slip::{Slip, SlipType, SLIP_SIZE};
use crate::core::consensus::transaction::{Transaction, TransactionType, TRANSACTION_SIZE};
use crate::core::defs::{
    BlockId, Currency, PeerIndex, PrintForLog, SaitoHash, SaitoPrivateKey, SaitoPublicKey,
    SaitoSignature, SaitoUTXOSetKey, Timestamp, UtxoSet, BLOCK_FILE_EXTENSION,
};
use crate::core::io::storage::Storage;
use crate::core::util::configuration::Configuration;
use crate::core::util::crypto::{hash, sign, verify_signature};
use crate::iterate;

pub const BLOCK_HEADER_SIZE: usize = 389;

//
// ConsensusValues is an object that is generated that contains all of the
// variables that a block SHOULD contain given its position in the chain
// and its set of transactions.
//
// This object is returned by the functino generate_consensus_values() and
// used to populate the variables in the block. It is also used to validate
// the information in blocks. We strive to keep the names of the variables
// in this object consistent with the names of the variables in the blocks
// themselves so it is easy to know which values are used to check which
// values in the block.
//
#[derive(Serialize, Deserialize, PartialEq, Debug, Clone)]
pub struct ConsensusValues {
    // expected transaction containing outbound payments
    pub fee_transaction: Option<Transaction>,

    // number of staking transactions if exist
    pub st_num: u8,
    // index of staking transaction if exists
    pub st_index: Option<usize>,
    // number of issuance transactions if exists
    pub it_num: u8,
    // index of issuance transactions if exists
    pub it_index: Option<usize>,
    // number of FEE in transactions if exists
    pub ft_num: u8,
    // index of FEE in transactions if exists
    pub ft_index: Option<usize>,
    // number of GT in transactions if exists
    pub gt_num: u8,
    // index of GT in transactions if exists
    pub gt_index: Option<usize>,

    // total fees -- new and atr transactions
    pub total_fees: Currency,
    // total fees -- only new transactions
    pub total_fees_new: Currency,
    // total fees -- only atr transactions
    pub total_fees_atr: Currency,
    // total fees -- only fees from txs in block
    pub total_fees_cumulative: Currency,

    // smoothed avg fees -- new and atr transactions
    pub avg_total_fees: Currency,
    // smoothed avg fees -- only new transactions
    pub avg_total_fees_new: Currency,
    // smoothed avg fees -- only atr transactions
    pub avg_total_fees_atr: Currency,

    // total size in bytes
    pub total_bytes_new: u64,

    // total amount paid to routers
    pub total_payout_routing: Currency,
    // total amount paid to routers
    pub total_payout_mining: Currency,
    // total amount paid to treasury
    pub total_payout_treasury: Currency,
    // total amount paid to graveyard
    pub total_payout_graveyard: Currency,
    // total amount paid to atr/utxo
    pub total_payout_atr: Currency,

    // smoothed avg routing payout
    pub avg_payout_routing: Currency,
    // smoothed avg mining payout
    pub avg_payout_mining: Currency,
    // smoothed avg treasury payout
    pub avg_payout_treasury: Currency,
    // smoothed avg graveyard payout
    pub avg_payout_graveyard: Currency,
    // smoothed avg atr payout
    pub avg_payout_atr: Currency,

    // smoothed avg fee per byte (last epoch)
    pub avg_fee_per_byte: Currency,

    // avg byte fees paid by all txs (single block)
    pub fee_per_byte: Currency,

    // expected burnfee
    pub burnfee: Currency,
    // expected difficulty
    pub difficulty: u64,

    // number of rebroadcast slips
    pub total_rebroadcast_slips: u64,
    // total inputs rebroadcast
    pub total_rebroadcast_nolan: Currency,
    // rebroadcast txs
    pub rebroadcasts: Vec<Transaction>,
    // all ATR txs hashed together
    pub rebroadcast_hash: [u8; 32],
    // average of SAITO rebroadcast (inputs) each block
    pub avg_nolan_rebroadcast_per_block: Currency,

    pub total_rebroadcast_fees_nolan: Currency,

    pub total_rebroadcast_staking_payouts_nolan: Currency,

    pub total_fees_paid_by_nonrebroadcast_atr_transactions: Currency,

    pub expected_difficulty: u64,
}

impl Display for ConsensusValues {
    fn fmt(&self, f: &mut Formatter<'_>) -> std::fmt::Result {
        writeln!(
            f,
            "ConsensusValues {{ fee_transaction: {:?}, st_num: {}, st_index: {:?}, it_num: {}, it_index: {:?}, ft_num: {}, ft_index: {:?}, gt_num: {}, gt_index: {:?}, total_fees: {}, total_fees_new: {}, total_fees_atr: {}, total_fees_cumulative: {}, avg_total_fees: {}, avg_total_fees_new: {}, avg_total_fees_atr: {}, total_bytes_new: {}, total_payout_routing: {}, total_payout_mining: {}, total_payout_treasury: {}, total_payout_graveyard: {}, total_payout_atr: {}, avg_payout_routing: {}, avg_payout_mining: {}, avg_payout_treasury: {}, avg_payout_graveyard: {}, avg_payout_atr: {}, avg_fee_per_byte: {}, fee_per_byte: {}, burnfee: {}, difficulty: {}, rebroadcasts: {:?}, total_rebroadcast_slips: {}, total_rebroadcast_nolan: {}, rebroadcast_hash: {:?}, avg_nolan_rebroadcast_per_block: {}, total_rebroadcast_fees_nolan: {}, total_rebroadcast_staking_payouts_nolan: {}, total_fees_paid_by_nonrebroadcast_atr_transactions: {}, expected_difficulty: {} }}",
            self.fee_transaction,
            self.st_num,
            self.st_index,
            self.it_num,
            self.it_index,
            self.ft_num,
            self.ft_index,
            self.gt_num,
            self.gt_index,
            self.total_fees,
            self.total_fees_new,
            self.total_fees_atr,
            self.total_fees_cumulative,
            self.avg_total_fees,
            self.avg_total_fees_new,
            self.avg_total_fees_atr,
            self.total_bytes_new,
            self.total_payout_routing,
            self.total_payout_mining,
            self.total_payout_treasury,
            self.total_payout_graveyard,
            self.total_payout_atr,
            self.avg_payout_routing,
            self.avg_payout_mining,
            self.avg_payout_treasury,
            self.avg_payout_graveyard,
            self.avg_payout_atr,
            self.avg_fee_per_byte,
            self.fee_per_byte,
            self.burnfee,
            self.difficulty,
            self.rebroadcasts.len(),
            self.total_rebroadcast_slips,
            self.total_rebroadcast_nolan,
            self.rebroadcast_hash.to_hex(),
            self.avg_nolan_rebroadcast_per_block,
            self.total_rebroadcast_fees_nolan,
            self.total_rebroadcast_staking_payouts_nolan,
            self.total_fees_paid_by_nonrebroadcast_atr_transactions,
            self.expected_difficulty)
    }
}

impl ConsensusValues {
    #[allow(clippy::too_many_arguments)]
    pub fn new() -> ConsensusValues {
        ConsensusValues {
            fee_transaction: None,

            st_num: 0,
            st_index: None,
            it_num: 0,
            it_index: None,
            ft_num: 0,
            ft_index: None,
            gt_num: 0,
            gt_index: None,

            total_fees: 5000,
            total_fees_new: 0,
            total_fees_atr: 0,
            total_fees_cumulative: 0,

            avg_total_fees: 0,
            avg_total_fees_new: 0,
            avg_total_fees_atr: 0,

            total_bytes_new: 0,

            total_payout_routing: 0,
            total_payout_mining: 0,
            total_payout_treasury: 0,
            total_payout_graveyard: 0,
            total_payout_atr: 0,

            avg_payout_routing: 0,
            avg_payout_mining: 0,
            avg_payout_treasury: 0,
            avg_payout_graveyard: 0,
            avg_payout_atr: 0,

            avg_fee_per_byte: 0,
            fee_per_byte: 0,

            burnfee: 1,
            difficulty: 1,

            rebroadcasts: vec![],
            total_rebroadcast_slips: 0,
            total_rebroadcast_nolan: 0,
            rebroadcast_hash: [0; 32],
            avg_nolan_rebroadcast_per_block: 0,

            total_rebroadcast_fees_nolan: 0,

            total_rebroadcast_staking_payouts_nolan: 0,

            total_fees_paid_by_nonrebroadcast_atr_transactions: 0,

            expected_difficulty: 0,
        }
    }
}

impl Default for ConsensusValues {
    fn default() -> ConsensusValues {
        ConsensusValues {
            fee_transaction: None,

            st_num: 0,
            st_index: None,
            it_num: 0,
            it_index: None,
            ft_num: 0,
            ft_index: None,
            gt_num: 0,
            gt_index: None,

            total_fees: 0,
            total_fees_new: 0,
            total_fees_atr: 0,
            total_fees_cumulative: 0,

            avg_total_fees: 0,
            avg_total_fees_new: 0,
            avg_total_fees_atr: 0,

            total_bytes_new: 0,

            total_payout_routing: 0,
            total_payout_mining: 0,
            total_payout_treasury: 0,
            total_payout_graveyard: 0,
            total_payout_atr: 0,

            avg_payout_routing: 0,
            avg_payout_mining: 0,
            avg_payout_treasury: 0,
            avg_payout_graveyard: 0,
            avg_payout_atr: 0,

            avg_fee_per_byte: 0,
            fee_per_byte: 0,

            burnfee: 1,
            difficulty: 1,

            rebroadcasts: vec![],
            total_rebroadcast_slips: 0,
            total_rebroadcast_nolan: 0,
            rebroadcast_hash: [0; 32],
            avg_nolan_rebroadcast_per_block: 0,
            total_rebroadcast_fees_nolan: 0,

            total_rebroadcast_staking_payouts_nolan: 0,

            total_fees_paid_by_nonrebroadcast_atr_transactions: 0,

            expected_difficulty: 0,
        }
    }
}

///
/// BlockType is a human-readable indicator of the state of the block
/// with particular attention to its state of pruning and the amount of
/// data that is available. It is used by some functions to fetch blocks
/// that require certain types of data, such as the full set of transactions
/// or the UTXOSet
///
/// Hash - a ghost block sent to lite-clients primarily for SPV mode
/// Header - the header of the block without transaction data
/// Full - the full block including transactions and signatures
///
#[derive(Serialize, Deserialize, Debug, Copy, PartialEq, Clone, FromPrimitive)]
pub enum BlockType {
    Ghost = 0,
    Header = 1,
    Pruned = 2,
    Full = 3,
}

#[serde_with::serde_as]
#[derive(Serialize, Deserialize, PartialEq, Debug, Clone)]
pub struct Block {
    /// Consensus Level Variables
    ///
    /// these are the variables that are serialized into the block header
    /// and distributed with every block. validating a block requires
    /// confirming that all of these values are correct given the content
    /// in the block itself.
    ///
    pub id: BlockId,
    pub timestamp: Timestamp,
    pub previous_block_hash: [u8; 32],
    #[serde_as(as = "[_; 33]")]
    pub creator: [u8; 33],
    pub merkle_root: [u8; 32],
    #[serde_as(as = "[_; 64]")]
    pub signature: [u8; 64],
    pub graveyard: Currency,
    pub treasury: Currency,

    pub total_fees: Currency,
    pub total_fees_new: Currency,
    pub total_fees_atr: Currency,
    pub total_fees_cumulative: Currency,
    pub avg_total_fees: Currency,
    pub avg_total_fees_new: Currency,
    pub avg_total_fees_atr: Currency,
    pub total_payout_routing: Currency,
    pub total_payout_mining: Currency,
    pub total_payout_treasury: Currency,
    pub total_payout_graveyard: Currency,
    pub total_payout_atr: Currency,
    pub avg_payout_routing: Currency,
    pub avg_payout_mining: Currency,
    pub avg_payout_treasury: Currency,
    pub avg_payout_graveyard: Currency,
    pub avg_payout_atr: Currency,
    pub avg_fee_per_byte: Currency,
    pub fee_per_byte: Currency,
    pub avg_nolan_rebroadcast_per_block: Currency,
    pub burnfee: Currency,
    pub difficulty: u64,
    pub previous_block_unpaid: Currency,

    /// Transactions
    ///
    /// these are all of the transactions that are found a full-block.
    /// lite-blocks may only contain subsets of these transactions, which
    /// can be validated independently.
    ///
    pub transactions: Vec<Transaction>,

    /// Non-Consensus Values
    ///
    /// these values are needed when creating or validating a block but are
    /// generated from the block-data and are not included in the block-header
    /// and must be created by running block.generate() which fills in most
    /// of these values.
    ///
    /// the pre_hash is the hash created from all of the contents of this
    /// block. it is then hashed with the previous_block_hash (in header)
    /// to generate the unique hash for this block. this hash is not incl.
    /// in the consensus variables as it can be independently generated.
    ///
    pub pre_hash: SaitoHash,
    /// hash of block, combines pre_hash and previous_block_hash
    pub hash: SaitoHash,

    /// total routing work in block for block creator
    pub total_work: Currency,
    /// is block on longest chain
    pub in_longest_chain: bool,
    // has golden ticket
    pub has_golden_ticket: bool,
    // has issuance transaction
    pub has_issuance_transaction: bool,
    // issuance transaction index
    pub issuance_transaction_index: u64,
    // has fee transaction
    pub has_fee_transaction: bool,
    pub has_staking_transaction: bool,
    // golden ticket index
    pub golden_ticket_index: u64,
    // fee transaction index
    pub fee_transaction_index: u64,
    // number of rebroadcast slips
    pub total_rebroadcast_slips: u64,
    // number of rebroadcast txs
    pub total_rebroadcast_nolan: Currency,
    // all ATR txs hashed together
    pub rebroadcast_hash: [u8; 32],
    // the state of the block w/ pruning etc
    pub block_type: BlockType,
    pub cv: ConsensusValues,
    // vector of staker slips spent this block - used to prevent withdrawals and payouts same block
    #[serde(skip)]
    pub slips_spent_this_block: AHashMap<SaitoUTXOSetKey, u64>,
    #[serde(skip)]
    pub created_hashmap_of_slips_spent_this_block: bool,
    #[serde(skip)]
    pub routed_from_peer: Option<PeerIndex>,
    #[serde(skip)]
    pub transaction_map: AHashMap<SaitoPublicKey, bool>,
    #[serde(skip)]
    pub force_loaded: bool,
    // used for checking, before pruning txs from block on downgrade
    pub safe_to_prune_transactions: bool,
}

impl Display for Block {
    fn fmt(&self, f: &mut Formatter<'_>) -> std::fmt::Result {
        writeln!(
            f,
            "Block {{ id: {}, timestamp: {}, previous_block_hash: {:?}, creator: {:?}, merkle_root: {:?}, signature: {:?}, graveyard: {}, treasury: {}, total_fees: {}, total_fees_new: {}, total_fees_atr: {}, avg_total_fees: {}, avg_total_fees_new: {}, avg_total_fees_atr: {}, total_payout_routing: {}, total_payout_mining: {}, total_payout_treasury: {}, total_payout_graveyard: {}, total_payout_atr: {}, avg_payout_routing: {}, avg_payout_mining: {}, avg_payout_treasury: {}, avg_payout_graveyard: {}, avg_payout_atr: {}, avg_fee_per_byte: {}, fee_per_byte: {}, avg_nolan_rebroadcast_per_block: {}, burnfee: {}, difficulty: {}, previous_block_unpaid: {}, hash: {:?}, total_work: {}, in_longest_chain: {}, has_golden_ticket: {}, has_issuance_transaction: {}, issuance_transaction_index: {}, has_fee_transaction: {}, has_staking_transaction: {}, golden_ticket_index: {}, fee_transaction_index: {}, total_rebroadcast_slips: {}, total_rebroadcast_nolan: {}, rebroadcast_hash: {}, block_type: {:?}, cv: {}, routed_from_peer: {:?} ",
            self.id,
            self.timestamp,
            self.previous_block_hash.to_hex(),
            self.creator.to_base58(),
            self.merkle_root.to_hex(),
            self.signature.to_hex(),
            self.graveyard,
            self.treasury,
            self.total_fees,
            self.total_fees_new,
            self.total_fees_atr,
            self.avg_total_fees,
            self.avg_total_fees_new,
            self.avg_total_fees_atr,
            self.total_payout_routing,
            self.total_payout_mining,
            self.total_payout_treasury,
            self.total_payout_graveyard,
            self.total_payout_atr,
            self.avg_payout_routing,
            self.avg_payout_mining,
            self.avg_payout_treasury,
            self.avg_payout_graveyard,
            self.avg_payout_atr,
            self.avg_fee_per_byte,
            self.fee_per_byte,
            self.avg_nolan_rebroadcast_per_block,
            self.burnfee,
            self.difficulty,
            self.previous_block_unpaid,
            self.hash.to_hex(),
            self.total_work,
            self.in_longest_chain,
            self.has_golden_ticket,
            self.has_issuance_transaction,
            self.issuance_transaction_index,
            self.has_fee_transaction,
            self.has_staking_transaction,
            self.golden_ticket_index,
            self.fee_transaction_index,
            self.total_rebroadcast_slips,
            self.total_rebroadcast_nolan,
            self.rebroadcast_hash.to_hex(),
            self.block_type,
            self.cv,
            self.routed_from_peer,
        ).unwrap();
        writeln!(f, " transactions : ").unwrap();
        for (index, tx) in self.transactions.iter().enumerate() {
            writeln!(f, "tx {} : {}", index, tx).unwrap();
        }
        writeln!(f, "}}")
    }
}

impl Block {
    #[allow(clippy::new_without_default)]
    pub fn new() -> Block {
        Block {
            id: 0,
            timestamp: 0,
            previous_block_hash: [0; 32],
            creator: [0; 33],
            merkle_root: [0; 32],
            signature: [0; 64],
            graveyard: 0,
            treasury: 0,
            previous_block_unpaid: 0,
            total_fees: 0,
            total_fees_new: 0,
            total_fees_atr: 0,
            total_fees_cumulative: 0,
            avg_total_fees: 0,
            avg_total_fees_new: 0,
            avg_total_fees_atr: 0,
            total_payout_routing: 0,
            total_payout_mining: 0,
            total_payout_treasury: 0,
            total_payout_graveyard: 0,
            total_payout_atr: 0,
            avg_payout_routing: 0,
            avg_payout_mining: 0,
            avg_payout_treasury: 0,
            avg_payout_graveyard: 0,
            avg_payout_atr: 0,
            avg_fee_per_byte: 0,
            fee_per_byte: 0,
            burnfee: 0,
            difficulty: 0,
            avg_nolan_rebroadcast_per_block: 0,

            transactions: vec![],
            pre_hash: [0; 32],
            hash: [0; 32],
            total_work: 0,
            in_longest_chain: false,
            has_golden_ticket: false,
            has_fee_transaction: false,
            has_staking_transaction: false,
            has_issuance_transaction: false,
            issuance_transaction_index: 0,
            golden_ticket_index: 0,
            fee_transaction_index: 0,
            total_rebroadcast_slips: 0,
            total_rebroadcast_nolan: 0,
            // must be initialized zeroed-out for proper hashing
            rebroadcast_hash: [0; 32],
            //filename: String::new(),
            block_type: BlockType::Full,
            // hashmap of all SaitoUTXOSetKeys of the slips in the block
            slips_spent_this_block: AHashMap::new(),
            created_hashmap_of_slips_spent_this_block: false,
            routed_from_peer: None,
            transaction_map: Default::default(),
            cv: ConsensusValues::default(),
            force_loaded: false,
            safe_to_prune_transactions: false,
        }
    }

    pub fn add_transaction(&mut self, tx: Transaction) {
        self.transactions.push(tx);
    }

    //
    // returns valid block
    //
    pub async fn create(
        transactions: &mut AHashMap<SaitoSignature, Transaction>,
        previous_block_hash: SaitoHash,
        blockchain: &Blockchain,
        current_timestamp: Timestamp,
        public_key: &SaitoPublicKey,
        private_key: &SaitoPrivateKey,
        golden_ticket: Option<Transaction>,
        configs: &(dyn Configuration + Send + Sync),
        storage: &Storage,
    ) -> Block {
        debug!(
            "Block::create : previous block hash : {:?}",
            previous_block_hash.to_hex()
        );

        let mut previous_block_id = 0;
        let mut _previous_block_timestamp = 0;
        let mut previous_block_graveyard = 0;
        let mut previous_block_treasury = 0;
        let mut previous_block_total_fees = 0;
        let mut _previous_block_avg_total_fees = 0;
        let mut _previous_block_avg_total_fees_new = 0;
        let mut _previous_block_avg_total_fees_atr = 0;
        let mut _previous_block_avg_payout_routing = 0;
        let mut _previous_block_avg_payout_mining = 0;
        let mut _previous_block_avg_payout_treasury = 0;
        let mut _previous_block_avg_payout_graveyard = 0;
        let mut _previous_block_avg_payout_atr = 0;
        let mut _previous_block_avg_fee_per_byte = 0;

        if let Some(previous_block) = blockchain.blocks.get(&previous_block_hash) {
            previous_block_id = previous_block.id;
            previous_block_total_fees = previous_block.total_fees;
            _previous_block_timestamp = previous_block.timestamp;
            previous_block_graveyard = previous_block.graveyard;
            previous_block_treasury = previous_block.treasury;
            _previous_block_avg_total_fees = previous_block.avg_total_fees;
            _previous_block_avg_total_fees_new = previous_block.avg_total_fees_new;
            _previous_block_avg_total_fees_atr = previous_block.avg_total_fees_atr;
            _previous_block_avg_payout_routing = previous_block.avg_payout_routing;
            _previous_block_avg_payout_mining = previous_block.avg_payout_mining;
            _previous_block_avg_payout_treasury = previous_block.avg_payout_treasury;
            _previous_block_avg_payout_graveyard = previous_block.avg_payout_graveyard;
            _previous_block_avg_payout_atr = previous_block.avg_payout_atr;
            _previous_block_avg_fee_per_byte = previous_block.avg_fee_per_byte;
        }

        //
        // create block
        //
        let mut block = Block::new();

        //
        // fill in default values
        //
        block.id = previous_block_id + 1;
        block.previous_block_hash = previous_block_hash;
        block.timestamp = current_timestamp;
        block.creator = *public_key;

        //
        // previous block unpaid
        //
        if golden_ticket.is_some() {
            block.previous_block_unpaid = 0;
        } else {
            block.previous_block_unpaid = previous_block_total_fees;
        }

        //
        // golden ticket
        //
        if let Some(gt) = golden_ticket {
            block.transactions.push(gt);
        }

        //
        // normal transactions
        //
        block.transactions.reserve(transactions.len());
        let iter = transactions.drain().map(|(_, tx)| tx);
        block.transactions.extend(iter);
        transactions.clear();

        //
        // consensus values
        //
        let mut cv: ConsensusValues = block
            .generate_consensus_values(blockchain, storage, configs)
            .await;
        block.cv = cv.clone();

        //
        // total fees new
        //
        block.total_fees_new = cv.total_fees_new;

        //
        // total fees atr
        //
        block.total_fees_atr = cv.total_fees_atr;

        //
        // total fees cumulative
        //
        block.total_fees_cumulative = cv.total_fees_cumulative;

        //
        // total fees
        //
        //
        // 10,000,000,010   =  10,000,000,000 + 10;
        //
        block.total_fees = block.total_fees_new + block.total_fees_atr;

        //
        // avg total fees
        //
        block.avg_total_fees = cv.avg_total_fees;

        //
        // avg total fees new
        //
        block.avg_total_fees_new = cv.avg_total_fees_new;

        //
        // avg total fees atr
        //
        block.avg_total_fees_atr = cv.avg_total_fees_atr;

        //
        // payout routing
        //
        block.total_payout_routing = cv.total_payout_routing;

        //
        // avg payout mining
        //
        block.total_payout_mining = cv.total_payout_mining;

        //
        // avg payout treasury
        //
        block.total_payout_treasury = cv.total_payout_treasury;

        //
        // avg payout graveyard
        //
        block.total_payout_graveyard = cv.total_payout_graveyard;

        //
        // avg payout atr
        //
        block.total_payout_atr = cv.total_payout_atr;

        //
        // avg payout routing
        //
        block.avg_payout_routing = cv.avg_payout_routing;

        //
        // avg payout mining
        //
        block.avg_payout_mining = cv.avg_payout_mining;

        //
        // avg payout treasury
        //
        block.avg_payout_treasury = cv.avg_payout_treasury;

        //
        // avg payout graveyard
        //
        block.avg_payout_graveyard = cv.avg_payout_graveyard;

        //
        // avg payout atr
        //
        block.avg_payout_atr = cv.avg_payout_atr;

        //
        // fee per byte
        //
        block.avg_fee_per_byte = cv.avg_fee_per_byte;

        //
        // fee per byte
        //
        block.fee_per_byte = cv.fee_per_byte;

        //
        // nolan rebroadcast per block
        //
        block.avg_nolan_rebroadcast_per_block = cv.avg_nolan_rebroadcast_per_block;

        //
        // burn fee
        //
        block.burnfee = cv.burnfee;

        //
        // difficulty
        //
        block.difficulty = cv.difficulty;

        //
        // treasury
        //
        block.treasury = previous_block_treasury + cv.total_payout_treasury - cv.total_payout_atr;

        //
        // graveyard
        //
        block.graveyard = previous_block_graveyard + cv.total_payout_graveyard;

        //
        // ATR transactions
        //
        let rlen = cv.rebroadcasts.len();

        //
        // TODO - can we remove this section and skip right ahead to appending the atr txs? we run
        // generate() down below at the end of this function, so why are we generating the hash and
        // the merkle-root here?
        //
        // and why do we run it below AFTER we sign the block? if we can eliminate the need for this
        // loop through the transaction set and the redundant creation of the tx hashes and the
        // block merkle-root that would be an improvement to the efficiency of block creation.
        //
        let _tx_hashes_generated = cv.rebroadcasts[0..rlen]
            .iter_mut()
            .enumerate()
            .all(|(index, tx)| tx.generate(public_key, index as u64, block.id));

        //
        // add ATR transactions
        //
        if rlen > 0 {
            block.transactions.append(&mut cv.rebroadcasts);
        }

        //
        // fee transaction
        //
        if cv.fee_transaction.is_some() {
            let mut fee_tx = cv.fee_transaction.unwrap();
            let hash_for_signature: SaitoHash = hash(&fee_tx.serialize_for_signature());
            fee_tx.hash_for_signature = Some(hash_for_signature);
            fee_tx.sign(private_key);
            block.add_transaction(fee_tx);
        }

        //
        // create hashmap of slips_spent_this_block (used to avoid doublespends)
        //
        if !block.created_hashmap_of_slips_spent_this_block {
            debug!(
                "creating hashmap of slips spent this block : {}...",
                block.id
            );
            for transaction in &block.transactions {
                if transaction.transaction_type != TransactionType::Fee {
                    for input in transaction.from.iter() {
                        let value = block
                            .slips_spent_this_block
                            .entry(input.get_utxoset_key())
                            .and_modify(|e| *e += 1)
                            .or_insert(1);
                        if *value > 1 {
                            warn!(
                                "double-spend detected in block {} : {}",
                                block.id,
                                input.get_utxoset_key().to_hex()
                            );
                        }
                    }
                }
                block.created_hashmap_of_slips_spent_this_block = true;
            }
        }
        block.created_hashmap_of_slips_spent_this_block = true;

        //
        // generate merkle root
        //
        block.merkle_root = block.generate_merkle_root(configs.is_browser(), configs.is_spv_mode());

        //
        // the "pre-hash" is a hash value created from all of the consensus-data and is
        // signed by the block creator to generate the signature. the signature is then
        // part of the block data that is used to generate the final block hash.
        //
        block.generate_pre_hash();

        //
        //
        //
        block.sign(private_key);

        //
        // finally run generate()
        //
        block.generate();

        block
    }

    //
    // runs when block deleted
    //
    pub async fn delete(&self, utxoset: &mut UtxoSet) -> bool {
        for tx in &self.transactions {
            tx.delete(utxoset).await;
        }
        true
    }

    /// Deserialize from bytes to a Block.
    /// [len of transactions - 4 bytes - u32]
    /// [id - 8 bytes - u64]
    /// [timestamp - 8 bytes - u64]
    /// [previous_block_hash - 32 bytes - SHA 256 hash]
    /// [creator - 33 bytes - Secp25k1 pubkey compact format]
    /// [merkle_root - 32 bytes - SHA 256 hash
    /// [signature - 64 bytes - Secp25k1 sig]
    /// [graveyard - 8 bytes - u64]
    /// [treasury - 8 bytes - u64]
    /// [burnfee - 8 bytes - u64]
    /// [difficulty - 8 bytes - u64]
    /// [avg_total_fees - 8 bytes - u64]
    /// [avg_fee_per_byte - 8 bytes - u64]
    /// [avg_nolan_rebroadcast_per_block - 8 bytes - u64]
    /// [previous_block_unpaid - 8 bytes - u64]

    /// [avg_total_fees - 8 bytes - u64]
    /// [avg_total_fees_new - 8 bytes - u64]
    /// [avg_total_fees_atr - 8 bytes - u64]
    /// [avg_payout_routing - 8 bytes - u64]
    /// [avg_payout_mining - 8 bytes - u64]
    /// [avg_payout_treasury - 8 bytes - u64]
    /// [avg_payout_graveyard - 8 bytes - u64]
    /// [avg_payout_atr - 8 bytes - u64]
    /// [total_payout_routing - 8 bytes - u64]
    /// [total_payout_mining - 8 bytes - u64]
    /// [total_payout_treasury - 8 bytes - u64]
    /// [total_payout_graveyard - 8 bytes - u64]
    /// [total_payout_atr - 8 bytes - u64]
    /// [total_fees - 8 bytes - u64]
    /// [total_fees_new - 8 bytes - u64]
    /// [total_fees_atr - 8 bytes - u64]
    /// [fee_per_byte - 8 bytes - u64]
    /// [total_fees_cumulative - 8 bytes - u64]

    /// [transaction][transaction][transaction]...
    pub fn deserialize_from_net(bytes: &[u8]) -> Result<Block, Error> {
        if bytes.len() < BLOCK_HEADER_SIZE {
            warn!(
                "block buffer is smaller than header length. length : {:?}",
                bytes.len()
            );
            return Err(Error::from(ErrorKind::InvalidData));
        }
        let transactions_len: u32 = u32::from_be_bytes(
            bytes[0..4]
                .try_into()
                .or(Err(Error::from(ErrorKind::InvalidData)))?,
        );
        let id: u64 = u64::from_be_bytes(
            bytes[4..12]
                .try_into()
                .or(Err(Error::from(ErrorKind::InvalidData)))?,
        );
        let timestamp: Timestamp = Timestamp::from_be_bytes(
            bytes[12..20]
                .try_into()
                .or(Err(Error::from(ErrorKind::InvalidData)))?,
        );
        let previous_block_hash: SaitoHash = bytes[20..52]
            .try_into()
            .or(Err(Error::from(ErrorKind::InvalidData)))?;
        let creator: SaitoPublicKey = bytes[52..85]
            .try_into()
            .or(Err(Error::from(ErrorKind::InvalidData)))?;
        let merkle_root: SaitoHash = bytes[85..117]
            .try_into()
            .or(Err(Error::from(ErrorKind::InvalidData)))?;
        let signature: SaitoSignature = bytes[117..181]
            .try_into()
            .or(Err(Error::from(ErrorKind::InvalidData)))?;

        let graveyard: Currency = Currency::from_be_bytes(bytes[181..189].try_into().unwrap());
        let treasury: Currency = Currency::from_be_bytes(bytes[189..197].try_into().unwrap());
        let burnfee: Currency = Currency::from_be_bytes(bytes[197..205].try_into().unwrap());
        let difficulty: u64 = u64::from_be_bytes(bytes[205..213].try_into().unwrap());
        let avg_total_fees: Currency = Currency::from_be_bytes(bytes[213..221].try_into().unwrap()); // dupe below
        let avg_fee_per_byte: Currency =
            Currency::from_be_bytes(bytes[221..229].try_into().unwrap());
        let avg_nolan_rebroadcast_per_block: Currency =
            Currency::from_be_bytes(bytes[229..237].try_into().unwrap());
        let previous_block_unpaid: Currency =
            Currency::from_be_bytes(bytes[237..245].try_into().unwrap());
        let avg_total_fees: Currency = Currency::from_be_bytes(bytes[245..253].try_into().unwrap());
        let avg_total_fees_new: Currency =
            Currency::from_be_bytes(bytes[253..261].try_into().unwrap());
        let avg_total_fees_atr: Currency =
            Currency::from_be_bytes(bytes[261..269].try_into().unwrap());
        let avg_payout_routing: Currency =
            Currency::from_be_bytes(bytes[269..277].try_into().unwrap());
        let avg_payout_mining: Currency =
            Currency::from_be_bytes(bytes[277..285].try_into().unwrap());
        let avg_payout_treasury: Currency =
            Currency::from_be_bytes(bytes[285..293].try_into().unwrap());
        let avg_payout_graveyard: Currency =
            Currency::from_be_bytes(bytes[293..301].try_into().unwrap());
        let avg_payout_atr: Currency = Currency::from_be_bytes(bytes[301..309].try_into().unwrap());
        let total_payout_routing: Currency =
            Currency::from_be_bytes(bytes[309..317].try_into().unwrap());
        let total_payout_mining: Currency =
            Currency::from_be_bytes(bytes[317..325].try_into().unwrap());
        let total_payout_treasury: Currency =
            Currency::from_be_bytes(bytes[325..333].try_into().unwrap());
        let total_payout_graveyard: Currency =
            Currency::from_be_bytes(bytes[333..341].try_into().unwrap());
        let total_payout_atr: Currency =
            Currency::from_be_bytes(bytes[341..349].try_into().unwrap());
        let total_fees: Currency = Currency::from_be_bytes(bytes[349..357].try_into().unwrap());
        let total_fees_new: Currency = Currency::from_be_bytes(bytes[357..365].try_into().unwrap());
        let total_fees_atr: Currency = Currency::from_be_bytes(bytes[365..373].try_into().unwrap());
        let fee_per_byte: Currency = Currency::from_be_bytes(bytes[373..381].try_into().unwrap());
        let total_fees_cumulative: Currency =
            Currency::from_be_bytes(bytes[381..389].try_into().unwrap());

        let mut transactions = vec![];
        let mut start_of_transaction_data = BLOCK_HEADER_SIZE;
        for _n in 0..transactions_len {
            if bytes.len() < start_of_transaction_data + 16 {
                warn!(
                    "block buffer is invalid to read transaction metadata. length : {:?}, end_of_tx_data : {:?}",
                    bytes.len(),
                    start_of_transaction_data+16
                );
                return Err(Error::from(ErrorKind::InvalidData));
            }
            let inputs_len: u32 = u32::from_be_bytes(
                bytes[start_of_transaction_data..start_of_transaction_data + 4]
                    .try_into()
                    .or(Err(Error::from(ErrorKind::InvalidData)))?,
            );
            let outputs_len: u32 = u32::from_be_bytes(
                bytes[start_of_transaction_data + 4..start_of_transaction_data + 8]
                    .try_into()
                    .or(Err(Error::from(ErrorKind::InvalidData)))?,
            );
            let message_len: usize = u32::from_be_bytes(
                bytes[start_of_transaction_data + 8..start_of_transaction_data + 12]
                    .try_into()
                    .or(Err(Error::from(ErrorKind::InvalidData)))?,
            ) as usize;
            let path_len: usize = u32::from_be_bytes(
                bytes[start_of_transaction_data + 12..start_of_transaction_data + 16]
                    .try_into()
                    .or(Err(Error::from(ErrorKind::InvalidData)))?,
            ) as usize;
            let total_len = inputs_len
                .checked_add(outputs_len)
                .ok_or(Error::from(ErrorKind::InvalidData))?;
            let end_of_transaction_data = start_of_transaction_data
                + TRANSACTION_SIZE
                + (total_len as usize * SLIP_SIZE)
                + message_len
                + path_len * HOP_SIZE;

            if bytes.len() < end_of_transaction_data {
                warn!(
                    "block buffer is invalid to read transaction data. length : {:?}, end of tx data : {:?}, tx_count : {:?}",
                    bytes.len(), end_of_transaction_data, transactions_len
                );
                return Err(Error::from(ErrorKind::InvalidData));
            }
            let transaction = Transaction::deserialize_from_net(
                &bytes[start_of_transaction_data..end_of_transaction_data].to_vec(),
            )?;
            transactions.push(transaction);
            start_of_transaction_data = end_of_transaction_data;
        }

        let mut block = Block::new();
        block.id = id;
        block.timestamp = timestamp;
        block.previous_block_hash = previous_block_hash;
        block.creator = creator;
        block.merkle_root = merkle_root;
        block.signature = signature;
        block.graveyard = graveyard;
        block.treasury = treasury;
        block.burnfee = burnfee;
        block.difficulty = difficulty;
        block.avg_total_fees = avg_total_fees;
        block.avg_fee_per_byte = avg_fee_per_byte;
        block.avg_nolan_rebroadcast_per_block = avg_nolan_rebroadcast_per_block;
        block.previous_block_unpaid = previous_block_unpaid;
        block.avg_total_fees = avg_total_fees;
        block.avg_total_fees_new = avg_total_fees_new;
        block.avg_total_fees_atr = avg_total_fees_atr;
        block.avg_payout_routing = avg_payout_routing;
        block.avg_payout_mining = avg_payout_mining;
        block.avg_payout_treasury = avg_payout_treasury;
        block.avg_payout_graveyard = avg_payout_graveyard;
        block.avg_payout_atr = avg_payout_atr;
        block.total_payout_routing = total_payout_routing;
        block.total_payout_mining = total_payout_mining;
        block.total_payout_treasury = total_payout_treasury;
        block.total_payout_graveyard = total_payout_graveyard;
        block.total_payout_atr = total_payout_atr;
        block.total_fees = total_fees;
        block.total_fees_new = total_fees_new;
        block.total_fees_atr = total_fees_atr;
        block.fee_per_byte = fee_per_byte;
        block.total_fees_cumulative = total_fees_cumulative;

        block.transactions = transactions.to_vec();

        // trace!("block.deserialize tx length = {:?}", transactions_len);
        if transactions_len == 0 && !(block.id == 1 && previous_block_hash == [0; 32]) {
            block.block_type = BlockType::Header;
        }

        Ok(block)
    }

    /// downgrade block
    pub async fn downgrade_block_to_block_type(
        &mut self,
        block_type: BlockType,
        _is_spv: bool,
    ) -> bool {
        debug!(
            "downgrading BLOCK_ID {:?} to type : {:?}",
            self.id, block_type
        );

        if self.block_type == block_type {
            return true;
        }

        // if the block type needed is full and we are not,
        // load the block if it exists on disk.
        //
        if block_type == BlockType::Pruned {
            self.transactions = vec![];
            self.block_type = BlockType::Pruned;
            return true;
        }

        false
    }

    //
    // find winning router in block path
    //
    pub fn find_winning_router(&self, random_number: SaitoHash) -> SaitoPublicKey {
        let winner_pubkey: SaitoPublicKey;

        // find winning nolan
        let x = primitive_types::U256::from_big_endian(&random_number);
<<<<<<< HEAD

        info!("winning nolan (x): {:?}", x);

=======
>>>>>>> b08b79ea
        // fee calculation should be the same used in block when
        // generating the fee transaction.
        let y = self.total_fees;

        info!("total_fees (y): {:?}", y);

        // if there are no fees, payout to burn address
        if y == 0 {
            winner_pubkey = [0; 33];
            return winner_pubkey;
        }

        let z = primitive_types::U256::from_big_endian(&y.to_be_bytes());
        let zy = x.rem(z);
        let winning_nolan: Currency = std::cmp::max(zy.low_u64(), 1);

        // we may need function-timelock object if we need to recreate
        // an ATR transaction to pick the winning routing node.
        let winning_tx_placeholder: Transaction;

        //
        // winning TX contains the winning nolan
        //
        // either a fee-paying transaction or an ATR transaction
        let mut tx: Option<&Transaction> = None;
        for transaction in &self.transactions {
            if transaction.cumulative_fees >= winning_nolan {
                tx = Some(transaction);
                break;
            }
        }

<<<<<<< HEAD
        info!("winning_tx 1: {:?}", winning_tx);
        if std::ptr::eq(winning_tx, &Transaction::default()) {
            winner_pubkey = [0; 33];
            return winner_pubkey;
        }
=======
        // If no valid transaction is found, payout to burn address and return early
        if tx.is_none() {
            winner_pubkey = [0; 33];
            return winner_pubkey;
        }

        // Safe to unwrap since we know it's `Some`
        let mut winning_tx = tx.unwrap();

>>>>>>> b08b79ea
        //
        // if winner is atr, we take inside TX
        //
        if winning_tx.transaction_type == TransactionType::ATR {
            let tmptx = winning_tx.data.to_vec();
            winning_tx_placeholder =
                Transaction::deserialize_from_net(&tmptx).expect("buffer to be valid");
            winning_tx = &winning_tx_placeholder;
        } else {
            assert_ne!(
                winning_tx.cumulative_fees,
                Currency::zero(),
                "winning tx doesn't have fees {}",
                winning_tx
            );
        }

        // hash random number to pick routing node
        winner_pubkey = winning_tx.get_winning_routing_node(hash(random_number.as_ref()));
        winner_pubkey
    }

    // generate
    //
    // this function generates all of the ancillary data needed to process or
    // validate blocks. this includes the various hashes and other dynamic
    // values that are not provided on the creation of the block object itself
    // but must be calculated from information such as the set of transactions
    // and the presence / absence of golden tickets, etc.
    //
    // - transaction_hashmap - used to identify which addresses have txs in block
    // - merkle_root - root of tx tree

    // we first calculate as much information as we can in parallel before
    // sweeping through the transactions to find out what percentage of the
    // cumulative block fees they contain.
    //
    pub fn generate(&mut self) -> bool {
        let creator_public_key = &self.creator;

        //self.total_rebroadcast_nolan = 0;
        self.total_rebroadcast_slips = 0;
        self.rebroadcast_hash = [0; 32];

        //
        // allow transactions to generate themselves
        //
        let _transactions_pre_calculated = &self
            .transactions
            .iter_mut()
            .enumerate()
            .all(|(index, tx)| tx.generate(creator_public_key, index as u64, self.id));

        self.generate_transaction_hashmap();

        if self.merkle_root == [0; 32] {
            self.merkle_root = self.generate_merkle_root(false, false);
        }

        self.generate_pre_hash();
        self.generate_hash();

        // trace!(" ... block.prevalid - pst hash:  {:?}", create_timestamp());

        // we need to calculate the cumulative figures AFTER the
        // original figures.
        let mut cumulative_fees = 0;
        let mut total_work = 0;

        let mut has_golden_ticket = false;
        let mut has_fee_transaction = false;

        let mut has_issuance_transaction = false;
        let mut issuance_transaction_index = 0;
        let mut golden_ticket_index = 0;
        let mut fee_transaction_index = 0;

        // we have to do a single sweep through all of the transactions in
        // non-parallel to do things like generate the cumulative order of the
        // transactions in the block for things like work and fee calculations
        // for the lottery.
        //
        // we take advantage of the sweep to perform other pre-validation work
        // like counting up our ATR transactions and generating the hash
        // commitment for all of our rebroadcasts.
        for i in 0..self.transactions.len() {
            let transaction = &mut self.transactions[i];

            cumulative_fees = transaction.generate_cumulative_fees(cumulative_fees);

            total_work += transaction.total_work_for_me;

            // update slips_spent_this_block so that we have a record of
            // how many times input slips are spent in this block. we will
            // use this later to ensure there are no duplicates.
            //
            // we skip the fee transaction as otherwise we have trouble
            // validating the staker slips if we have received a block from
            // someone else -- i.e. we will think the slip is spent in the
            // block when generating the FEE TX to check against the in-block
            // fee tx.
            if !self.created_hashmap_of_slips_spent_this_block
                && transaction.transaction_type != TransactionType::Fee
            {
                for input in transaction.from.iter() {
                    let value = self
                        .slips_spent_this_block
                        .entry(input.get_utxoset_key())
                        .and_modify(|e| *e += 1)
                        .or_insert(1);
                    if *value > 1 {
                        warn!(
                            "double-spend detected in block {} : {}",
                            self.id,
                            input.get_utxoset_key().to_hex()
                        );
                    }
                }
                self.created_hashmap_of_slips_spent_this_block = true;
            }

            // also check the transactions for golden ticket and fees
            match transaction.transaction_type {
                TransactionType::Issuance => {
                    has_issuance_transaction = true;
                    issuance_transaction_index = i as u64;
                }
                TransactionType::Fee => {
                    has_fee_transaction = true;
                    fee_transaction_index = i as u64;
                }
                TransactionType::GoldenTicket => {
                    has_golden_ticket = true;
                    golden_ticket_index = i as u64;
                }
                TransactionType::ATR => {
                    let mut vbytes: Vec<u8> = vec![];
                    vbytes.extend(&self.rebroadcast_hash);
                    vbytes.extend(&transaction.serialize_for_signature());
                    self.rebroadcast_hash = hash(&vbytes);

                    for slip in transaction.to.iter() {
                        if matches!(slip.slip_type, SlipType::ATR) {
                            self.total_rebroadcast_slips += 1;
                            // deprecated
                            //self.total_rebroadcast_nolan += slip.amount;
                        }
                    }
                }
                TransactionType::BlockStake => {
                    self.has_staking_transaction = true;
                }
                _ => {}
            };
        }
        self.has_fee_transaction = has_fee_transaction;
        self.has_golden_ticket = has_golden_ticket;
        self.has_issuance_transaction = has_issuance_transaction;
        self.fee_transaction_index = fee_transaction_index;
        self.golden_ticket_index = golden_ticket_index;
        self.issuance_transaction_index = issuance_transaction_index;
        self.total_work = total_work;

        true
    }

    pub fn generate_hash(&mut self) -> SaitoHash {
        let hash_for_hash = hash(&self.serialize_for_hash());
        self.hash = hash_for_hash;
        hash_for_hash
    }

    pub fn generate_merkle_root(&self, is_browser: bool, is_spv: bool) -> SaitoHash {
        if self.transactions.is_empty() && (is_browser || is_spv) {
            return self.merkle_root;
        }

        let merkle_root_hash: SaitoHash;
        if let Some(tree) = MerkleTree::generate(&self.transactions) {
            merkle_root_hash = tree.get_root_hash();
        } else {
            merkle_root_hash = [0; 32];
        }

        debug!(
            "generated the merkle root, Tx Count: {:?}, root = {:?}",
            self.transactions.len(),
            merkle_root_hash.to_hex()
        );

        merkle_root_hash
    }

    //
    // generate_consensus_values examines a block in the context of the blockchain
    // in order to determine the dynamic values that need to be inserted into the
    // block or validated.
    //
    pub async fn generate_consensus_values(
        &self,
        blockchain: &Blockchain,
        storage: &Storage,
        configs: &(dyn Configuration + Send + Sync),
    ) -> ConsensusValues {
        info!("Inside generate_consensus_values");
        //
        // we will reference these variables
        //
        let mut cv = ConsensusValues::new();
        let mut previous_block_treasury: Currency = 0;
        let mut previous_block_avg_nolan_rebroadcast_per_block: Currency = 0;
        let mut previous_block_avg_fee_per_byte: Currency = 0;
        let mut previous_block_avg_total_fees: Currency = 0;
        let mut previous_block_avg_total_fees_new: Currency = 0;
        let mut previous_block_avg_total_fees_atr: Currency = 0;
        let mut previous_block_avg_payout_routing: Currency = 0;
        let mut previous_block_avg_payout_mining: Currency = 0;
        let previous_block_avg_payout_treasury: Currency = 0;
        let previous_block_avg_payout_graveyard: Currency = 0;
        let previous_block_avg_payout_atr: Currency = 0;
        let mut total_number_of_non_fee_transactions = 0;

        //
        // tx fees and sizes and indices
        //
        for (index, transaction) in self.transactions.iter().enumerate() {
            //
            // Normal
            // Fee
            // GoldenTicket
            // ATR
            // SPV
            // Issuance
            // BlockStake
            //

            info!("transaction: {:?}", transaction);

            if transaction.is_fee_transaction() {
                cv.ft_num += 1;
                cv.ft_index = Some(index);
            } else {
                //
                // the fee transaction is the last transaction in the block, so we
                // count the number of non-fee transactions in order to know the
                // tx_ordinal of the fee transaction, which is needed in order to
                // make the slips in that transaction spendable when we insert them
                // into the hashmap.
                //
                total_number_of_non_fee_transactions += 1;
            }

            if (transaction.is_golden_ticket() || transaction.is_normal_transaction())
                && !transaction.is_atr_transaction()
            {
                cv.total_bytes_new += transaction.get_serialized_size() as u64;
                cv.total_fees_new += transaction.total_fees;
            }

            if transaction.is_golden_ticket() {
                cv.gt_num += 1;
                cv.gt_index = Some(index);
            }

            if transaction.is_staking_transaction() {
                cv.st_num += 1;
                cv.st_index = Some(index);
            }

            if transaction.is_issuance_transaction() {
                cv.it_num += 1;
                cv.it_index = Some(index);
            }
        }

        //
        // burn fee and difficulty
        //
        if let Some(previous_block) = blockchain.blocks.get(&self.previous_block_hash) {
            //
            // reference variables
            //
            previous_block_treasury = previous_block.treasury;
            previous_block_avg_nolan_rebroadcast_per_block =
                previous_block.avg_nolan_rebroadcast_per_block;
            previous_block_avg_fee_per_byte = previous_block.avg_fee_per_byte;
            previous_block_avg_total_fees = previous_block.avg_total_fees;
            previous_block_avg_total_fees_new = previous_block.avg_total_fees_new;
            previous_block_avg_total_fees_atr = previous_block.avg_total_fees_atr;
            previous_block_avg_payout_routing = previous_block.avg_payout_routing;
            previous_block_avg_payout_mining = previous_block.avg_payout_mining;

            //
            // burn fee
            //
            cv.burnfee = BurnFee::calculate_burnfee_for_block(
                previous_block.burnfee,
                self.timestamp,
                previous_block.timestamp,
                configs.get_consensus_config().unwrap().heartbeat_interval,
            );

            if cv.burnfee == 0 {
                cv.burnfee = 1;
            }

            //
            // difficulty
            //
            cv.difficulty = previous_block.difficulty;
            if previous_block.has_golden_ticket {
                if cv.gt_num > 0 {
                    cv.difficulty += 1;
                }
            } else if cv.gt_num == 0 && cv.difficulty > 0 {
                cv.difficulty -= 1;
            }
        } else {
            cv.burnfee = self.burnfee;
            cv.difficulty = self.difficulty;
        }

        //
        // total fees cumulative
        //
        // cumulative fees are set as the total number of new fees, unless atr transactions
        // exist in which case we will update this value to include the fees paid by the
        // subset of ATR transactions which rebroadcast, etc.
        cv.total_fees_cumulative = cv.total_fees_new;

        //
        // automatic transaction rebroadcasts / atr
        //
        // note that we do not rebroadcast the block that is "falling off" the genesis-loop
        // but the block that precedes this. we make this decision to avoid the need to
        // track whether the ATR transactions were included in this block, since anything
        // more than a genesis-period old is unspendable.
        //
        if self.id > (configs.get_consensus_config().unwrap().genesis_period + 1) {

            info!("Inside ATR...");

            if let Some(pruned_block_hash) = blockchain
                .blockring
                .get_longest_chain_block_hash_at_block_id(
                    self.id - (configs.get_consensus_config().unwrap().genesis_period + 1),
                )
            {
                if let Some(pruned_block) = blockchain.blocks.get(&pruned_block_hash) {
                    if let Ok(mut atr_block) = storage
                        .load_block_from_disk(
                            storage.generate_block_filepath(pruned_block).as_str(),
                        )
                        .await
                    {
                        atr_block.generate();
                        assert_ne!(
                            atr_block.block_type,
                            BlockType::Pruned,
                            "block should be fetched fully before this"
                        );

                        info!("atr_block: {:?}", atr_block);

                        //
                        // estimate amount looping around chain
                        //
                        let total_utxo_staked =
                            configs.get_consensus_config().unwrap().genesis_period
                                * previous_block_avg_nolan_rebroadcast_per_block;

                        //
                        // divide the treasury
                        //
                        let expected_atr_payout = if total_utxo_staked > 0 {
                            previous_block_treasury / total_utxo_staked
                        } else {
                            0
                        };

                        //
                        // +1 gives us payout multiplier
                        //
                        let expected_atr_multiplier = 1 + expected_atr_payout;

                        //
                        // loop through block to find eligible transactions
                        //
                        for transaction in &atr_block.transactions {

                            info!("transaction in atr_block: {:?}", transaction);

                            let mut outputs = vec![];
                            let mut total_nolan_eligible_for_atr_payout: Currency = 0;

                            //
                            // find eligible outputs
                            //
                            for output in transaction.to.iter() {
                                if output.validate(&blockchain.utxoset) {
                                    info!("output slip is valid. so checking for rebroadcasting. slip : {}",output);
                                    outputs.push(output);
                                    total_nolan_eligible_for_atr_payout += output.amount;
                                }
                            }

                            //
                            // now process each output
                            //
                            info!("processing each output...");
                            if !outputs.is_empty() {
                                let tx_size = transaction.get_serialized_size() as u64;
                                let atr_fee = tx_size * previous_block_avg_fee_per_byte;

                                //
                                // every output pays the rebroadcast fee
                                //

                                info!("outputs in above transaction: ");

                                for output in outputs {
                                
                                    info!("output in outputs: {:?}", output);
                                    let atr_payout_for_slip =
                                        output.amount * expected_atr_multiplier;
                                    let surplus_payout_to_subtract_from_treasury =
                                        atr_payout_for_slip - output.amount;
                                    let atr_fee_for_slip = atr_fee;

                                    //
                                    // the only slips that are eligible for payout are those where there is a surplus
                                    // left over after the payout is added and then the fee is deducted. slips that do
                                    // not pass this criteria have their fee collected but are not issued a payout.
                                    //

                                    info!("atr_payout_for_slip: {:?}", atr_payout_for_slip);
                                    info!("atr_fee: {:?}", atr_fee);
                                    info!("Is atr_payout_for_slip > atr_fee: {:?}", (atr_payout_for_slip > atr_fee));

                                    if atr_payout_for_slip > atr_fee {
                                        cv.total_rebroadcast_nolan += output.amount;
                                        cv.total_rebroadcast_slips += 1;



                                        //
                                        // clone the slip, update the amount
                                        //
                                        info!("clone the slip, update the amount");
                                        let mut slip = output.clone();
                                        slip.slip_type = SlipType::ATR;
                                        slip.amount = atr_payout_for_slip - atr_fee_for_slip;


                                        info!("slip: {:?}", slip);

                                        //
                                        // we update the "input" slip so that it
                                        // will result in cumulative fees being
                                        // calculated correctly when the TX is
                                        // examined....
                                        //

                                        info!("update the 'input' slip");
                                        let mut from_slip = output.clone();
                                        from_slip.amount = atr_payout_for_slip;

                                        //
                                        // track payouts and fees
                                        //
                                        info!("track payouts and fees");
                                        cv.total_payout_atr +=
                                            surplus_payout_to_subtract_from_treasury;
                                        cv.total_fees_atr += atr_fee_for_slip;

                                        //
                                        // create our ATR rebroadcast transaction
                                        //
                                        info!("create our ATR rebroadcast transaction");
                                        let rebroadcast_tx =
                                            Transaction::create_rebroadcast_transaction(
                                                transaction,
                                                slip,
                                                from_slip,
                                            );

                                        info!("rebroadcast_tx: {:?}", rebroadcast_tx);

                                        //
                                        // update rebroadcast_hash (all ATRs)
                                        //
                                        let mut vbytes: Vec<u8> = vec![];
                                        vbytes.extend(&cv.rebroadcast_hash);
                                        vbytes.extend(&rebroadcast_tx.serialize_for_signature());
                                        cv.rebroadcast_hash = hash(&vbytes);
                                        cv.rebroadcasts.push(rebroadcast_tx);

                                        info!("cv.rebroadcast_hash: {:?}",cv.rebroadcast_hash);
                                        info!("cv.rebroadcasts: {:?}", cv.rebroadcasts);
                                    } else {
                                        //
                                        // this UTXO will be worth less than zero if the atr_payout is
                                        // added and then the atr_fee is deducted. so we do not rebroadcast
                                        // it but collect the dust as a fee paid to the blockchain by the
                                        // utxo with gratitude for its release.
                                        //
                                        cv.total_rebroadcast_nolan += output.amount;
                                        cv.total_fees_atr += output.amount;
                                        cv.total_fees_paid_by_nonrebroadcast_atr_transactions +=
                                            output.amount;
                                        info!("we dont rebroadcast slip in tx - {:?} since atr_payout_for_slip = {:?} atr_fee = {:?} \n{}",transaction.hash_for_signature.unwrap().to_hex(),atr_payout_for_slip,atr_fee,output);
                                    }
                                }
                            } // output loop
                        }

                        //
                        // total fees cumulative
                        //
                        // cumulative fees are set as the total number of new fees, unless atr transactions
                        // exist in which case we will update this value to include the fees paid by the
                        // subset of ATR transactions which rebroadcast, etc.
                        cv.total_fees_cumulative = cv.total_fees_new + cv.total_fees_atr
                            - cv.total_fees_paid_by_nonrebroadcast_atr_transactions;

                        info!("cv.total_fees_new {:?} + cv.total_fees_atr {:?} - cv.total_fees_paid_by_nonrebroadcast_atr_transactions {:?}", cv.total_fees_new,cv.total_fees_atr,cv.total_fees_paid_by_nonrebroadcast_atr_transactions);
                        info!("cv.total_fees_cumulative: {:?}", cv.total_fees_cumulative);

                        //
                        // if ATR payouts are too large, adjust payout downwards
                        //
                        // because we are approximating the amount of the treasury to pay based on our
                        // expectation of how many UTXO are looping through the chain, we can hit a problem
                        // if this block has a very large amount of SAITO -- enough to blow out the payout
                        // to a much larger portion of the treasury than desireable.
                        //
                        // we handle this by limiting the amount of the treasury that we will issue each
                        // block to no more than 5% of the amount in the treasury. this prevents attackers
                        // from flushing the treasury out to their own wallet by massively increasing the
                        // amount of SAITO being rebroadcast in a single block.
                        //

                        info!("if ATR payouts are too large, adjust payout downwards");
                        info!("cv.total_payout_atr: {:?}", cv.total_payout_atr);
                        info!("(self.treasury as f64 * 0.05): {:?}", (self.treasury as f64 * 0.05));
                        info!("cv.total_payout_atr > (self.treasury as f64 * 0.05): {:?}", (cv.total_payout_atr > (self.treasury as f64 * 0.05) as u64));
                        if cv.total_payout_atr > (self.treasury as f64 * 0.05) as u64 {
                            let max_total_payout = (self.treasury as f64 * 0.05) as u64;
                            let unadjusted_total_nolan = cv.total_rebroadcast_nolan;
                            let adjusted_atr_payout_multiplier =
                                max_total_payout / unadjusted_total_nolan;
                            let adjusted_output_multiplier = 1 + adjusted_atr_payout_multiplier;
                            let _adjusted_total_rebroadcast_staking_payouts_nolan: Currency = 0;
                            let _adjusted_total_rebroadcast_fees_nolan: Currency = 0;

                            //
                            // we re-determine our multiplier for the ATR payout based on our
                            // max_total_payout divided by the unadjusted_total_nolan that we
                            // are rebroadcasting.
                            //
                            // TODO - fee handling is complicated with _atr and _cumulative
                            //
                            cv.total_payout_atr = 0;
                            for rebroadcast_tx in &mut cv.rebroadcasts {
                                info!("rebroadcast_tx: {:?}", rebroadcast_tx);
                                //
                                // update the amount that is in the output transaction according
                                // to the amount in the input transaction. since this isn't a common
                                // edge-case and cannot be systematically abused we're going to forgo
                                // the rebroadcast fee in this case, and assume it is covered by the
                                // reduced payout.
                                //
                                rebroadcast_tx.to[0].amount =
                                    rebroadcast_tx.from[0].amount * adjusted_output_multiplier;

                                info!("rebroadcast_tx.to[0].amount: {:?}", rebroadcast_tx.to[0].amount);
                                info!("rebroadcast_tx.from[0].amount: {:?}", rebroadcast_tx.from[0].amount);

                                cv.total_payout_atr += rebroadcast_tx.to[0].amount;
                                cv.total_payout_atr -= rebroadcast_tx.from[0].amount;

                                info!("cv.total_payout_atr: {:?}", cv.total_payout_atr);
                            }
                            cv.total_fees_atr = 0;
                        }
                    } else {
                        info!(
                            "couldn't load block for ATR from disk. block hash : {:?}",
                            pruned_block.hash.to_hex()
                        );
                    }
                } // block
            }
        } // if at least 1 genesis period deep

        //
        // total fees
        //
        cv.total_fees = cv.total_fees_new + cv.total_fees_atr;

        //
        // fee_per_byte
        //
        if cv.total_bytes_new > 0 {
            cv.fee_per_byte = cv.total_fees_new / cv.total_bytes_new as Currency;
        }

        //
        // avg_fee_per_byte
        //
        let adjustment = (previous_block_avg_fee_per_byte as i128 - cv.fee_per_byte as i128)
            / configs.get_consensus_config().unwrap().genesis_period as i128;
        cv.avg_fee_per_byte = (previous_block_avg_fee_per_byte as i128 - adjustment) as Currency;

        //
        // avg_total_fees
        //
        let adjustment = (previous_block_avg_total_fees as i128 - cv.total_fees as i128)
            / configs.get_consensus_config().unwrap().genesis_period as i128;
        cv.avg_total_fees = (previous_block_avg_total_fees as i128 - adjustment) as Currency;

        //
        // avg_total_fees_new
        //
        let adjustment = (previous_block_avg_total_fees_new as i128 - cv.total_fees_new as i128)
            / configs.get_consensus_config().unwrap().genesis_period as i128;
        cv.avg_total_fees_new =
            (previous_block_avg_total_fees_new as i128 - adjustment) as Currency;

        //
        // avg_total_fees_atr
        //
        let adjustment = (previous_block_avg_total_fees_atr as i128 - cv.total_fees_atr as i128)
            / configs.get_consensus_config().unwrap().genesis_period as i128;
        cv.avg_total_fees_atr =
            (previous_block_avg_total_fees_atr as i128 - adjustment) as Currency;

        //
        // average nolan rebroadcast per block
        //
        // note that we cannot move this above the ATR section as we use the
        // value of this variable (from the last block) to figure out what the
        // ATR payout should be in this block.
        //
        let adjustment = (previous_block_avg_nolan_rebroadcast_per_block as i128
            - cv.total_rebroadcast_nolan as i128)
            / configs.get_consensus_config().unwrap().genesis_period as i128;
        cv.avg_nolan_rebroadcast_per_block =
            (previous_block_avg_nolan_rebroadcast_per_block as i128 - adjustment) as Currency;

        //
        // calculate payouts
        //
        let mut miner_publickey: SaitoPublicKey = [0; 33];
        let mut miner_payout: Currency = 0;
        let mut router1_payout: Currency = 0;
        let mut router1_publickey: SaitoPublicKey = [0; 33];
        let mut router2_payout: Currency = 0;
        let mut router2_publickey: SaitoPublicKey = [0; 33];
        let mut treasury_contribution: Currency = 0;
        let mut graveyard_contribution: Currency = 0;

        //
        // if this block contains a golden ticket
        //
        if let Some(gt_index) = cv.gt_index {
            //
            // golden ticket needed to process payout
            //
            let golden_ticket: GoldenTicket =
                GoldenTicket::deserialize_from_net(&self.transactions[gt_index].data);
            let mut next_random_number = hash(golden_ticket.random.as_ref());

            //
            // load the previous block
            //
            if let Some(previous_block) = blockchain.blocks.get(&self.previous_block_hash) {
                debug!(
                    "previous block : {:?}-{:?} exists!",
                    previous_block.id,
                    previous_block.hash.to_hex()
                );

                //
                // half to miner (capped @ 1.5x)
                //
                let expected_miner_payout = previous_block.total_fees / 2;
                let maximum_miner_payout = (previous_block.avg_total_fees as f64 * 1.5) as u64;
                if expected_miner_payout > maximum_miner_payout {
                    graveyard_contribution += expected_miner_payout - maximum_miner_payout;
                    miner_payout = maximum_miner_payout;
                    debug!(
                        "block : {} miner payout set as maximum payout : {}. expected payout : {}",
                        self.id, miner_payout, expected_miner_payout
                    );
                } else {
                    miner_payout = expected_miner_payout;
                    debug!(
                        "block : {} miner payout set as expected payout : {}. maximum payout : {}",
                        self.id, miner_payout, maximum_miner_payout
                    );
                }
                miner_publickey = golden_ticket.public_key;

                //
                // half to router (capped @ 1.5x)
                //
                let expected_router_payout = previous_block.total_fees - expected_miner_payout;
                let maximum_router_payout = (previous_block.avg_total_fees as f64 * 1.5) as u64;
                if expected_router_payout > maximum_router_payout {
                    graveyard_contribution += expected_router_payout - maximum_router_payout;
                    router1_payout = maximum_router_payout;
                    debug!(
                        "block : {} router1 payout set as maximum payout : {}. expected payout : {}",
                        self.id, router1_payout, expected_router_payout
                    );
                } else {
                    router1_payout = expected_router_payout;
                    debug!(
                        "block : {} router1 payout set as expected payout : {}. maximum payout : {}",
                        self.id, router1_payout, maximum_router_payout
                    );
                }
                router1_publickey = previous_block.find_winning_router(next_random_number);

                //
                // finding a router consumes 2 hashes
                //
                next_random_number = hash(next_random_number.as_ref());
                next_random_number = hash(next_random_number.as_ref());

                //
                // if the previous block ALSO HAD a golden ticket there is no need for further
                // action as that previous block has already contributed its tokens to the
                // treasury and routing node.
                //
                if previous_block.has_golden_ticket {
                    //
                    // do nothing
                    //
                } else {
                    //
                    // recurse and payout previous block
                    //
                    if let Some(previous_previous_block) =
                        blockchain.blocks.get(&previous_block.previous_block_hash)
                    {
                        //
                        // half to treasury (capped)
                        //
                        // we sanity check that the fees in the block are not greater than 1.5x the total
                        // average fees processed by the blockchain. this is a sanity-check against
                        // attackers who might try to create extremely deep-hop routing chains in order
                        // to increase their chance of payout.
                        //
                        let expected_treasury_contribution2 =
                            previous_previous_block.total_fees / 2;
                        let maximum_treasury_contribution2 =
                            (previous_block.avg_total_fees as f64 * 1.5) as u64;
                        if expected_treasury_contribution2 > maximum_treasury_contribution2 {
                            treasury_contribution += maximum_treasury_contribution2;
                            graveyard_contribution +=
                                expected_treasury_contribution2 - maximum_treasury_contribution2;
                        } else {
                            treasury_contribution += expected_treasury_contribution2;
                        }

                        //
                        // half to router (capped @ 1.5)
                        //
                        let expected_router2_payout =
                            previous_previous_block.total_fees - expected_treasury_contribution2;
                        // note avg used is previous block for consistency with state
                        let maximum_router2_payout =
                            (previous_block.avg_total_fees as f64 * 1.5) as u64;
                        if expected_router2_payout > maximum_router2_payout {
                            graveyard_contribution +=
                                expected_router2_payout - maximum_router2_payout;
                            router2_payout = maximum_router2_payout;
                        } else {
                            router2_payout = expected_router2_payout;
                        }
                        router2_publickey =
                            previous_previous_block.find_winning_router(next_random_number);

                        //
                        // finding a router consumes 2 hashes
                        //
                        next_random_number = hash(next_random_number.as_slice());
                        next_random_number = hash(next_random_number.as_slice());
                    }
                }
            } else {
                info!(
                    "previous block : {:?} not found for block : {:?} at index : {:?}",
                    self.previous_block_hash.to_hex(),
                    self.hash.to_hex(),
                    self.id
                );
            }

            //
            // now create fee transactions
            //
            let mut slip_index = 0;
            let mut transaction = Transaction::default();
            transaction.transaction_type = TransactionType::Fee;
            transaction.timestamp = self.timestamp;
            
            if miner_publickey != [0; 33] && miner_payout > 0 {
                let mut output = Slip::default();
                output.public_key = miner_publickey;
                output.amount = miner_payout;
                output.slip_type = SlipType::MinerOutput;
                output.slip_index = slip_index;
                output.tx_ordinal = total_number_of_non_fee_transactions + 1;
                output.block_id = self.id;
                transaction.add_to_slip(output.clone());
                slip_index += 1;
            } else {
                debug!("miner_publickey is not set or payout is zero. Not adding to fee transaction");
            }
            
            if router1_publickey != [0; 33] && router1_payout > 0 {
                let mut output = Slip::default();
                output.public_key = router1_publickey;
                output.amount = router1_payout;
                output.slip_type = SlipType::RouterOutput;
                output.slip_index = slip_index;
                output.tx_ordinal = total_number_of_non_fee_transactions + 1;
                output.block_id = self.id;
                transaction.add_to_slip(output.clone());
                slip_index += 1;
            } else {
                debug!("router1_publickey is not set or payout is zero. Not adding to fee transaction");
            }
            
            if router2_publickey != [0; 33] && router2_payout > 0 {
                let mut output = Slip::default();
                output.public_key = router2_publickey;
                output.amount = router2_payout;
                output.slip_type = SlipType::RouterOutput;
                output.slip_index = slip_index;
                output.tx_ordinal = total_number_of_non_fee_transactions + 1;
                output.block_id = self.id;
                transaction.add_to_slip(output.clone());
                slip_index += 1;
            } else {
                debug!("router2_publickey is not set or payout is zero. Not adding to fee transaction");
            }
            
            cv.total_payout_mining = miner_payout;
            cv.total_payout_routing = router1_payout + router2_payout;    
            cv.fee_transaction = Some(transaction);
        } else {
            //
            // if there is no golden ticket AND the previous block was not paid out then
            // we should collect the funds that are lost and add them to our graveyard.
            //
            if let Some(previous_block) = blockchain.blocks.get(&self.previous_block_hash) {
                if previous_block.has_golden_ticket {
                    // do nothing, already paid out
                } else {
                    // our previous_previous_block is about to disappear, which means
                    // we should make note that these funds are slipping into our graveyard
                    if let Some(previous_previous_block) =
                        blockchain.blocks.get(&previous_block.previous_block_hash)
                    {
                        graveyard_contribution += previous_block.previous_block_unpaid;
                    }
                }
            }
        }

        //
        // treasury and graveyard
        //
        cv.total_payout_treasury = treasury_contribution;
        cv.total_payout_graveyard = graveyard_contribution;

        //
        // average routing payout
        //
        let adjustment = (previous_block_avg_payout_routing as i128
            - cv.total_payout_routing as i128)
            / configs.get_consensus_config().unwrap().genesis_period as i128;
        cv.avg_payout_routing =
            (previous_block_avg_payout_routing as i128 - adjustment) as Currency;

        //
        // average mining payout
        //
        let adjustment = (previous_block_avg_payout_mining as i128
            - cv.total_payout_mining as i128)
            / configs.get_consensus_config().unwrap().genesis_period as i128;
        cv.avg_payout_mining = (previous_block_avg_payout_mining as i128 - adjustment) as Currency;

        //
        // average treasury payout
        //
        let adjustment = (previous_block_avg_payout_treasury as i128
            - cv.total_payout_treasury as i128)
            / configs.get_consensus_config().unwrap().genesis_period as i128;
        cv.avg_payout_treasury =
            (previous_block_avg_payout_treasury as i128 - adjustment) as Currency;

        //
        // average graveyard payout
        //
        let adjustment = (previous_block_avg_payout_graveyard as i128
            - cv.total_payout_graveyard as i128)
            / configs.get_consensus_config().unwrap().genesis_period as i128;
        cv.avg_payout_graveyard =
            (previous_block_avg_payout_graveyard as i128 - adjustment) as Currency;

        //
        // average atr payout
        //
        let adjustment = (previous_block_avg_payout_atr as i128 - cv.total_payout_atr as i128)
            / configs.get_consensus_config().unwrap().genesis_period as i128;
        cv.avg_payout_atr = (previous_block_avg_payout_atr as i128 - adjustment) as Currency;

        cv
    }

    pub fn generate_pre_hash(&mut self) {
        self.pre_hash = hash(&self.serialize_for_signature());
    }

    pub fn on_chain_reorganization(&mut self, utxoset: &mut UtxoSet, longest_chain: bool) -> bool {
        debug!(
            "block : on chain reorg : {:?} - {:?}",
            self.id,
            self.hash.to_hex()
        );
        for tx in &self.transactions {
            tx.on_chain_reorganization(utxoset, longest_chain);
        }
        self.in_longest_chain = longest_chain;
        true
    }

    // we may want to separate the signing of the block from the setting of the necessary hash
    // we do this together out of convenience only

    pub fn sign(&mut self, private_key: &SaitoPrivateKey) {
        // we set final data
        self.signature = sign(&self.serialize_for_signature(), private_key);
    }

    // serialize the pre_hash and the signature_for_source into a
    // bytes array that can be hashed and then have the hash set.
    pub fn serialize_for_hash(&self) -> Vec<u8> {
        [
            self.previous_block_hash.as_slice(),
            self.pre_hash.as_slice(),
        ]
        .concat()
    }

    // serialize major block components for block signature
    // this will manually calculate the merkle_root if necessary
    // but it is advised that the merkle_root be already calculated
    // to avoid speed issues.
    pub fn serialize_for_signature(&self) -> Vec<u8> {
        [
            self.id.to_be_bytes().as_slice(),
            self.timestamp.to_be_bytes().as_slice(),
            self.previous_block_hash.as_slice(),
            self.creator.as_slice(),
            self.merkle_root.as_slice(),
            self.graveyard.to_be_bytes().as_slice(),
            self.treasury.to_be_bytes().as_slice(),
            self.burnfee.to_be_bytes().as_slice(),
            self.difficulty.to_be_bytes().as_slice(),
            self.avg_fee_per_byte.to_be_bytes().as_slice(),
            self.avg_nolan_rebroadcast_per_block
                .to_be_bytes()
                .as_slice(),
            self.previous_block_unpaid.to_be_bytes().as_slice(),
            self.avg_total_fees.to_be_bytes().as_slice(),
            self.avg_total_fees_new.to_be_bytes().as_slice(),
            self.avg_total_fees_atr.to_be_bytes().as_slice(),
            self.avg_payout_routing.to_be_bytes().as_slice(),
            self.avg_payout_mining.to_be_bytes().as_slice(),
        ]
        .concat()
    }

    /// Serialize a Block for transport or disk.
    /// [len of transactions - 4 bytes - u32]
    /// [id - 8 bytes - u64]
    /// [timestamp - 8 bytes - u64]
    /// [previous_block_hash - 32 bytes - SHA 256 hash]
    /// [creator - 33 bytes - Secp25k1 pubkey compact format]
    /// [merkle_root - 32 bytes - SHA 256 hash
    /// [signature - 64 bytes - Secp25k1 sig]
    /// [graveyard - 8 bytes - u64]
    /// [treasury - 8 bytes - u64]
    /// [burnfee - 8 bytes - u64]
    /// [difficulty - 8 bytes - u64]
    /// [avg_total_fees - 8 bytes - u64]
    /// [avg_fee_per_byte - 8 bytes - u64]
    /// [avg_nolan_rebroadcast_per_block - 8 bytes - u64]
    /// [previous_block_unpaid - 8 bytes - u64]
    /// [avg_total_fees - 8 bytes - u64]		// note the duplicate here, is because added in group
    /// [avg_total_fees_new - 8 bytes - u64]
    /// [avg_total_fees_atr - 8 bytes - u64]
    /// [avg_payout_routing - 8 bytes - u64]
    /// [avg_payout_mining - 8 bytes - u64]
    /// [avg_payout_treasury - 8 bytes - u64]
    /// [avg_payout_graveyard - 8 bytes - u64]
    /// [avg_payout_atr - 8 bytes - u64]
    /// [total_fees - 8 bytes - u64]
    /// [total_fees_new - 8 bytes - u64]
    /// [total_fees_atr - 8 bytes - u64]
    /// [fee_per_byte - 8 bytes - u64]
    /// [total_fees_cumulative - 8 bytes - u64]

    /// [transaction][transaction][transaction]...
    pub fn serialize_for_net(&self, block_type: BlockType) -> Vec<u8> {
        let mut tx_len_buffer: Vec<u8> = vec![];

        // block headers do not get tx data
        if block_type == BlockType::Header {
            tx_len_buffer.extend(&0_u32.to_be_bytes());
        } else {
            tx_len_buffer.extend(&(self.transactions.iter().len() as u32).to_be_bytes());
        }
        let mut tx_buf = vec![];
        if block_type != BlockType::Header {
            // block headers do not get tx data
            tx_buf = iterate!(self.transactions, 10)
                .map(|transaction| transaction.serialize_for_net())
                .collect::<Vec<_>>()
                .concat();
        }

        let buffer = [
            tx_len_buffer.as_slice(),
            self.id.to_be_bytes().as_slice(),
            self.timestamp.to_be_bytes().as_slice(),
            self.previous_block_hash.as_slice(),
            self.creator.as_slice(),
            self.merkle_root.as_slice(),
            self.signature.as_slice(),
            self.graveyard.to_be_bytes().as_slice(),
            self.treasury.to_be_bytes().as_slice(),
            self.burnfee.to_be_bytes().as_slice(),
            self.difficulty.to_be_bytes().as_slice(),
            self.avg_total_fees.to_be_bytes().as_slice(),
            self.avg_fee_per_byte.to_be_bytes().as_slice(),
            self.avg_nolan_rebroadcast_per_block
                .to_be_bytes()
                .as_slice(),
            self.previous_block_unpaid.to_be_bytes().as_slice(),
            self.avg_total_fees.to_be_bytes().as_slice(),
            self.avg_total_fees_new.to_be_bytes().as_slice(),
            self.avg_total_fees_atr.to_be_bytes().as_slice(),
            self.avg_payout_routing.to_be_bytes().as_slice(),
            self.avg_payout_mining.to_be_bytes().as_slice(),
            self.avg_payout_treasury.to_be_bytes().as_slice(),
            self.avg_payout_graveyard.to_be_bytes().as_slice(),
            self.avg_payout_atr.to_be_bytes().as_slice(),
            self.total_payout_routing.to_be_bytes().as_slice(),
            self.total_payout_mining.to_be_bytes().as_slice(),
            self.total_payout_treasury.to_be_bytes().as_slice(),
            self.total_payout_graveyard.to_be_bytes().as_slice(),
            self.total_payout_atr.to_be_bytes().as_slice(),
            self.total_fees.to_be_bytes().as_slice(),
            self.total_fees_new.to_be_bytes().as_slice(),
            self.total_fees_atr.to_be_bytes().as_slice(),
            self.fee_per_byte.to_be_bytes().as_slice(),
            self.total_fees_cumulative.to_be_bytes().as_slice(),
            tx_buf.as_slice(),
        ]
        .concat();

        buffer
    }

    pub async fn update_block_to_block_type(
        &mut self,
        block_type: BlockType,
        storage: &Storage,
        is_browser: bool,
    ) -> bool {
        if self.block_type == block_type {
            return true;
        }

        if block_type == BlockType::Full {
            return self
                .upgrade_block_to_block_type(block_type, storage, is_browser)
                .await;
        }

        if block_type == BlockType::Pruned {
            return self
                .downgrade_block_to_block_type(block_type, is_browser)
                .await;
        }

        false
    }

    // if the block is not at the proper type, try to upgrade it to have the
    // data that is necessary for blocks of that type if possible. if this is
    // not possible, return false. if it is possible, return true once upgraded.
    pub async fn upgrade_block_to_block_type(
        &mut self,
        block_type: BlockType,
        storage: &Storage,
        is_spv: bool,
    ) -> bool {
        debug!(
            "upgrading block : {:?}-{:?} of type : {:?} to type : {:?}",
            self.id,
            self.hash.to_hex(),
            self.block_type,
            block_type
        );
        if self.block_type == block_type {
            trace!("block type is already {:?}", self.block_type);
            return true;
        }

        //
        // TODO - if the block does not exist on disk, we have to
        //  attempt a remote fetch.
        //

        //
        // if the block type needed is full and we are not,
        // load the block if it exists on disk.
        //
        if block_type == BlockType::Full {
            if is_spv {
                debug!("cannot upgrade block to full in spv mode");
                return false;
            }
            let new_block = storage
                .load_block_from_disk(storage.generate_block_filepath(self).as_str())
                .await;
            if new_block.is_err() {
                error!(
                    "block not found in disk to upgrade : {:?}",
                    self.hash.to_hex()
                );
                return false;
            }
            let mut new_block = new_block.unwrap();

            debug!(
                "upgraded tx counts : {:?} vs {:?}",
                self.transactions.len(),
                new_block.transactions.len()
            );
            // in-memory swap copying txs in block from mempool
            mem::swap(&mut new_block.transactions, &mut self.transactions);

            // transactions need hashes
            self.generate();
            self.block_type = BlockType::Full;

            return true;
        }

        false
    }

    pub fn generate_lite_block(&self, keylist: Vec<SaitoPublicKey>) -> Block {
        debug!(
            "generating lite block for keys : {:?} for block : {:?}-{:?}",
            keylist.iter().map(hex::encode).collect::<Vec<String>>(),
            self.id,
            self.hash.to_hex()
        );

        let mut pruned_txs: Vec<Transaction> = iterate!(&self.transactions, 10)
            .map(|tx| {
                if tx
                    .from
                    .iter()
                    .any(|slip| keylist.contains(&slip.public_key))
                    || tx.to.iter().any(|slip| keylist.contains(&slip.public_key))
                    || tx.is_golden_ticket()
                {
                    tx.clone()
                } else {
                    Transaction {
                        timestamp: tx.timestamp,
                        from: vec![],
                        to: vec![],
                        data: vec![],
                        transaction_type: TransactionType::SPV,
                        txs_replacements: 1,
                        signature: tx.signature,
                        path: vec![],
                        hash_for_signature: tx.hash_for_signature,
                        total_in: 0,
                        total_out: 0,
                        total_fees: 0,
                        total_work_for_me: 0,
                        cumulative_fees: 0,
                    }
                }
            })
            .collect();

        let mut i = 0;
        while i + 1 < pruned_txs.len() {
            if pruned_txs[i].transaction_type == TransactionType::SPV
                && pruned_txs[i + 1].transaction_type == TransactionType::SPV
                && pruned_txs[i].txs_replacements == pruned_txs[i + 1].txs_replacements
            {
                pruned_txs[i].txs_replacements *= 2;
                let combined_hash = hash(
                    &[
                        pruned_txs[i].hash_for_signature.unwrap(),
                        pruned_txs[i + 1].hash_for_signature.unwrap(),
                    ]
                    .concat(),
                );
                pruned_txs[i].hash_for_signature = Some(combined_hash);
                pruned_txs.remove(i + 1);
            } else {
                i += 2;
            }
        }

        // Create the block with pruned transactions
        let mut block = Block::new();

        block.transactions = pruned_txs;
        block.id = self.id;
        block.timestamp = self.timestamp;
        block.previous_block_hash = self.previous_block_hash;
        block.creator = self.creator;
        block.burnfee = self.burnfee;
        block.difficulty = self.difficulty;
        block.graveyard = self.graveyard;
        block.treasury = self.treasury;
        block.signature = self.signature;
        block.avg_fee_per_byte = self.avg_fee_per_byte;
        block.avg_nolan_rebroadcast_per_block = self.avg_nolan_rebroadcast_per_block;
        block.previous_block_unpaid = self.previous_block_unpaid;
        block.avg_total_fees = self.avg_total_fees;
        block.avg_total_fees_new = self.avg_total_fees_new;
        block.avg_total_fees_atr = self.avg_total_fees_atr;
        block.avg_payout_routing = self.avg_payout_routing;
        block.avg_payout_mining = self.avg_payout_mining;
        block.avg_payout_treasury = self.avg_payout_treasury;
        block.avg_payout_graveyard = self.avg_payout_graveyard;
        block.avg_payout_atr = self.avg_payout_atr;
        block.total_payout_routing = self.total_payout_routing;
        block.total_payout_mining = self.total_payout_mining;
        block.total_payout_treasury = self.total_payout_treasury;
        block.total_payout_graveyard = self.total_payout_graveyard;
        block.total_payout_atr = self.total_payout_atr;
        block.total_fees = self.total_fees;
        block.total_fees_new = self.total_fees_new;
        block.total_fees_atr = self.total_fees_atr;
        block.fee_per_byte = self.fee_per_byte;
        block.hash = self.hash;
        block.total_fees_cumulative = self.total_fees_cumulative;

        block.merkle_root = self.generate_merkle_root(true, true);

        block
    }

    pub async fn validate(
        &self,
        blockchain: &Blockchain,
        utxoset: &UtxoSet,
        configs: &(dyn Configuration + Send + Sync),
        storage: &Storage,
        validate_against_utxo: bool,
    ) -> bool {
        //
        // TODO SYNC : Add the code to check whether this is the genesis block and skip validations
        //
        assert!(self.id > 0);
        if configs.is_spv_mode() {
            self.generate_consensus_values(blockchain, storage, configs)
                .await;
            return true;
        }

        //
        // "ghost blocks" are blocks that simply contain the block hash, they are used
        // by lite-clients to sync the chain without validating all of the transactions
        // in situations where users want to make that trade-off. for that reasons, if
        // we have a Ghost Block we automatically validate it.
        //
        if let BlockType::Ghost = self.block_type {
            return true;
        }

        //
        // all valid blocks with ID > 1 must have at least one transaction
        //
        if self.transactions.is_empty() && self.id != 1 && !blockchain.blocks.is_empty() {
            error!("ERROR 424342: block does not validate as it has no transactions",);
            return false;
        }

        //
        // all valid blocks must be signed by their creator
        //
        if !verify_signature(&self.pre_hash, &self.signature, &self.creator) {
            error!("ERROR 582039: block is not signed by creator or signature does not validate",);
            return false;
        }

        info!("validate block : {:?}-{:?}", self.id, self.hash.to_hex());

        //
        // generate "consensus values"
        //
        let cv = self
            .generate_consensus_values(blockchain, storage, configs)
            .await;
        trace!("consensus values generated : {}", cv);

        //
        // total_fees
        //
        if validate_against_utxo && cv.total_fees != self.total_fees {
            error!(
                "total_fees error: {:?} expected : {:?}",
                self.total_fees, cv.total_fees
            );
            return false;
        }

        //
        // total_fees_new
        //
        if cv.total_fees_new != self.total_fees_new {
            error!(
                "total_fees_new error: {:?} expected : {:?}",
                self.total_fees_new, cv.total_fees_new
            );
            return false;
        }

        //
        // total_fees_atr
        //
        if validate_against_utxo && cv.total_fees_atr != self.total_fees_atr {
            error!(
                "total_fees_atr error: {:?} expected : {:?}",
                self.total_fees_atr, cv.total_fees_atr
            );
            return false;
        }

        //
        // total_fees_cumulative
        //
        if validate_against_utxo && cv.total_fees_cumulative != self.total_fees_cumulative {
            error!(
                "total_fees_cumulative error: {:?} expected : {:?}",
                self.total_fees_cumulative, cv.total_fees_cumulative
            );
            return false;
        }

        //
        // avg_total_fees
        //
        if validate_against_utxo && cv.avg_total_fees != self.avg_total_fees {
            error!(
                "avg_total_fees error: {:?} expected : {:?}",
                self.avg_total_fees, cv.avg_total_fees
            );
            return false;
        }

        //
        // avg_total_fees_new
        //
        if cv.avg_total_fees_new != self.avg_total_fees_new {
            error!(
                "avg_total_fees_new error: {:?} expected : {:?}",
                self.avg_total_fees_new, cv.avg_total_fees_new
            );
            return false;
        }

        //
        // avg_total_fees_atr
        //
        if validate_against_utxo && cv.avg_total_fees_atr != self.avg_total_fees_atr {
            error!(
                "avg_total_fees_atr error: {:?} expected : {:?}",
                self.avg_total_fees_atr, cv.avg_total_fees_atr
            );
            return false;
        }

        //
        // total_payout_routing
        //
        if cv.total_payout_routing != self.total_payout_routing {
            error!(
                "total_payout_routing error: {:?} expected : {:?}",
                self.total_payout_routing, cv.total_payout_routing
            );
            return false;
        }

        //
        // total_payout_mining
        //
        if cv.total_payout_mining != self.total_payout_mining {
            error!(
                "total_payout_mining error: {:?} expected : {:?}",
                self.total_payout_mining, cv.total_payout_mining
            );
            return false;
        }

        //
        // total_payout_treasury
        //
        if cv.total_payout_treasury != self.total_payout_treasury {
            error!(
                "total_payout_treasury error: {:?} expected : {:?}",
                self.total_payout_treasury, cv.total_payout_treasury
            );
            return false;
        }

        //
        // total_payout_graveyard
        //
        if cv.total_payout_graveyard != self.total_payout_graveyard {
            error!(
                "total_payout_graveyard error: {:?} expected : {:?}",
                self.total_payout_graveyard, cv.total_payout_graveyard
            );
            return false;
        }

        //
        // total_payout_atr
        //
        if cv.total_payout_atr != self.total_payout_atr {
            error!(
                "total_payout_atr error: {:?} expected : {:?}",
                self.total_payout_atr, cv.total_payout_atr
            );
            return false;
        }

        //
        // avg_payout_routing
        //
        if cv.avg_payout_routing != self.avg_payout_routing {
            error!(
                "avg_payout_routing error: {:?} expected : {:?}",
                self.avg_payout_routing, cv.avg_payout_routing
            );
            return false;
        }

        //
        // avg_payout_mining
        //
        if cv.avg_payout_mining != self.avg_payout_mining {
            error!(
                "avg_payout_mining error: {:?} expected : {:?}",
                self.avg_payout_mining, cv.avg_payout_mining
            );
            return false;
        }

        //
        // total_payout_treasury
        //
        if cv.avg_payout_treasury != self.avg_payout_treasury {
            error!(
                "avg_payout_treasury error: {:?} expected : {:?}",
                self.avg_payout_treasury, cv.avg_payout_treasury
            );
            return false;
        }

        //
        // avg_payout_graveyard
        //
        if cv.avg_payout_graveyard != self.avg_payout_graveyard {
            error!(
                "avg_payout_graveyard error: {:?} expected : {:?}",
                self.avg_payout_graveyard, cv.avg_payout_graveyard
            );
            return false;
        }

        //
        // total_payout_atr
        //
        if cv.avg_payout_atr != self.avg_payout_atr {
            error!(
                "avg_payout_atr error: {:?} expected : {:?}",
                self.avg_payout_atr, cv.avg_payout_atr
            );
            return false;
        }

        //
        // avg_fee_per_byte
        //
        if cv.avg_fee_per_byte != self.avg_fee_per_byte {
            error!(
                "ERROR 202392: avg_fee_per_byte is invalid. expected: {:?} vs actual : {:?}",
                cv.avg_fee_per_byte, self.avg_fee_per_byte
            );
            return false;
        }

        //
        // fee_per_byte
        //
        if cv.fee_per_byte != self.fee_per_byte {
            error!(
                "ERROR 202392: fee_per_byte is invalid. expected: {:?} vs actual : {:?}",
                cv.fee_per_byte, self.fee_per_byte
            );
            return false;
        }

        //
        // consensus values -> difficulty (mining/payout unlock difficulty)
        //
        if validate_against_utxo
            && cv.avg_nolan_rebroadcast_per_block != self.avg_nolan_rebroadcast_per_block
        {
            error!(
                "ERROR 202392: avg_nolan_rebroadcast_per_block is invalid. expected: {:?} vs actual : {:?}",
                cv.avg_nolan_rebroadcast_per_block, self.avg_nolan_rebroadcast_per_block
            );
            return false;
        }

        //
        // burnfee
        //
        if cv.burnfee != self.burnfee {
            error!(
                "block is misreporting its burnfee. current : {:?} expected : {:?}",
                self.burnfee, cv.burnfee
            );
            return false;
        }

        //
        // difficulty
        //
        if cv.difficulty != self.difficulty {
            error!(
                "ERROR 202392: difficulty is invalid. expected: {:?} vs actual : {:?}",
                cv.difficulty, self.difficulty
            );
            return false;
        }

        //
        // issuance transactions (only possible in block #1)
        //
        if cv.it_num > 0 && self.id > 1 {
            error!("ERROR: blockchain contains issuance after block 1 in chain",);
            return false;
        }

        //
        // social staking transactions (if required)
        //
        if blockchain.social_stake_requirement != 0 && cv.st_num != 1 && self.id > 1 {
            error!(
                "block : {:?} does not have a staking transaction",
                self.hash.to_hex()
            );
            return false;
        }

        //
        // validation of the following requires a previous-block to exist
        //
        if let Some(previous_block) = blockchain.blocks.get(&self.previous_block_hash) {
            //
            // ghost blocks
            //
            if let BlockType::Ghost = previous_block.block_type {
                return true;
            }

            //
            // treasury
            //
            let mut expected_treasury = previous_block.treasury;
            expected_treasury += cv.total_payout_treasury;
            expected_treasury -= cv.total_payout_atr;
            if self.treasury != expected_treasury {
                error!(
                    "ERROR 820391: treasury does not validate: {} expected versus {} found",
                    expected_treasury, self.treasury,
                );
                return false;
            }

            //
            // graveyard
            //
            let mut expected_graveyard = previous_block.graveyard;
            expected_graveyard += cv.total_payout_graveyard;
            if self.graveyard != expected_graveyard {
                error!(
                    "ERROR 123243: graveyard does not validate: {} expected versus {} found",
                    expected_graveyard, self.graveyard,
                );
                return false;
            }

            //
            // validate routing work required
            //
            let amount_of_routing_work_needed: Currency =
                BurnFee::return_routing_work_needed_to_produce_block_in_nolan(
                    previous_block.burnfee,
                    self.timestamp,
                    previous_block.timestamp,
                    configs.get_consensus_config().unwrap().heartbeat_interval,
                );
            if self.total_work < amount_of_routing_work_needed {
                error!("Error 510293: block lacking adequate routing work from creator. actual : {:?} expected : {:?}",self.total_work, amount_of_routing_work_needed);
                return false;
            }

            //
            // validate golden ticket
            //
            // the golden ticket is a special kind of transaction that stores the
            // solution to the network-payment lottery in the transaction message
            // field. it targets the hash of the previous block, which is why we
            // tackle it's validation logic here.
            //
            // first we reconstruct the ticket, then calculate that the solution
            // meets our consensus difficulty criteria. note that by this point in
            // the validation process we have already examined the fee transaction
            // which was generated using this solution. If the solution is invalid
            // we find that out now, and it invalidates the block.
            //
            if let Some(gt_index) = cv.gt_index {
                let golden_ticket: GoldenTicket =
                    GoldenTicket::deserialize_from_net(&self.transactions[gt_index].data);

                //
                // we already have a golden ticket, but create a new one pulling the
                // target hash from our previous block to ensure that this ticket is
                // actually valid in the context of our blockchain, and not just
                // internally consistent in the blockchain of the sender.
                //
                let gt = GoldenTicket::create(
                    previous_block.hash,
                    golden_ticket.random,
                    golden_ticket.public_key,
                );

                //
                // if there is a golden ticket, our previous_block_unpaid should be
                // zero, as we will have issued payment in this block.
                //
                if self.previous_block_unpaid != 0 {
                    error!("ERROR 720351: golden ticket but previous block incorrect");
                    return false;
                }

                //
                // we confirm that the golden ticket is targetting the block hash
                // of the previous block. the solution is invalid if it is not
                // current with the state of the chain..
                trace!("validating gt...");
                if !gt.validate(previous_block.difficulty) {
                    error!(
                        "ERROR 801923: Golden Ticket solution does not validate against previous_block_hash : {:?}, difficulty : {:?}, random : {:?}, public_key : {:?} target : {:?}",
                        previous_block.hash.to_hex(),
                        previous_block.difficulty,
                        gt.random.to_hex(),
                        gt.public_key.to_base58(),
                        gt.target.to_hex()
                    );
                    let solution = hash(&gt.serialize_for_net());
                    let solution_num = primitive_types::U256::from_big_endian(&solution);

                    error!(
                        "solution : {:?} leading zeros : {:?}",
                        solution.to_hex(),
                        solution_num.leading_zeros()
                    );
                    return false;
                }
                trace!("gt validated !");
            } else {
                //
                // if there is no golden ticket, our previous block's total_fees will
                // be stored in this block as previous_block_unpaid. this simplifies
                // smoothing payouts, and assists with monitoring that the total token
                // supply has not changed.
                //
                if self.previous_block_unpaid != previous_block.total_fees {
                    error!("ERROR 572983: previous_block_unpaid value incorrect");
                    return false;
                }
            }
            // trace!(" ... golden ticket: (validated)  {:?}", create_timestamp());
        }

        //
        // validate atr
        //
        // Automatic Transaction Rebroadcasts are removed programmatically from
        // an earlier block in the blockchain and rebroadcast into the latest
        // block, with a fee being deducted to keep the data on-chain. In order
        // to validate ATR we need to make sure we have the correct number of
        // transactions (and ONLY those transactions!) included in our block.
        //
        // we do this by comparing the total number of ATR slips and nolan
        // which we counted in the generate_metadata() function, with the
        // expected number given the consensus values we calculated earlier.
        //
        if validate_against_utxo && cv.total_rebroadcast_slips != self.total_rebroadcast_slips {
            error!(
                "ERROR 624442: rebroadcast slips total incorrect. expected : {:?} actual : {:?}",
                cv.total_rebroadcast_slips, self.total_rebroadcast_slips
            );
            return false;
        }
        // deprecated -- Jan 20, 2025
        //if cv.total_rebroadcast_nolan != self.total_rebroadcast_nolan {
        //    error!(
        //        "ERROR 294018: rebroadcast nolan amount incorrect. expected : {:?} actual : {:?}",
        //        cv.total_rebroadcast_nolan, self.total_rebroadcast_nolan
        //    );
        //    return false;
        //}
        if validate_against_utxo && cv.rebroadcast_hash != self.rebroadcast_hash {
            error!("ERROR 123422: hash of rebroadcast transactions incorrect. expected : {:?} actual : {:?}",cv.rebroadcast_hash.to_hex(), self.rebroadcast_hash.to_hex());
            return false;
        }

        //
        // merkle root
        //
        if self.merkle_root == [0; 32]
            && self.merkle_root
                != self.generate_merkle_root(configs.is_browser(), configs.is_spv_mode())
        {
            error!("merkle root is unset or is invalid false 1");
            return false;
        }

        //
        // fee transaction
        //
        // because the fee transaction that is created by generate_consensus_values is
        // produced without knowledge of the block in which it will be put, we need to
        // update that transaction with this information prior to hashing it in order
        // for the hash-comparison to work.
        //
        if cv.ft_num > 0 {
            if let (Some(ft_index), Some(fee_transaction_expected)) =
                (cv.ft_index, cv.fee_transaction)
            {
                if cv.gt_index.is_none() {
                    error!("ERROR 48203: block has fee transaction but no golden ticket");
                    return false;
                }

                //
                // the fee transaction is hashed to compare it with the one in the block
                //
                let fee_transaction_in_block = self.transactions.get(ft_index).unwrap();
                let hash1 = hash(&fee_transaction_expected.serialize_for_signature());
                let hash2 = hash(&fee_transaction_in_block.serialize_for_signature());

                if hash1 != hash2 {
                    error!(
                        "ERROR 892032: block {} fee transaction doesn't match cv-expected fee transaction",
                        self.id
                    );
                    error!(
                        "expected = {:?}",
                        &fee_transaction_expected.serialize_for_signature()
                    );
                    error!(
                        "actual   = {:?}",
                        &fee_transaction_in_block.serialize_for_signature()
                    );
                    if let Some(gt_index) = cv.gt_index {
                        let golden_ticket: GoldenTicket =
                            GoldenTicket::deserialize_from_net(&self.transactions[gt_index].data);
                        error!("gt.publickey = {:?}", golden_ticket.public_key.to_hex());
                    }

                    return false;
                }
            }
        }

        //
        // validate transactions
        //
        // validating transactions requires checking that the signatures are valid,
        // the routing paths are valid, and all of the input slips are pointing
        // to spendable tokens that exist in our UTXOSET. this logic is separate
        // from the validation of block-level variables, so is handled in the
        // transaction objects.
        //
        // this is one of the most computationally intensive parts of processing a
        // block which is why we handle it in parallel. the exact logic needed to
        // examine a transaction may depend on the transaction itself, as we have
        // some specific types (Fee / ATR / etc.) that are generated automatically
        // and may have different requirements.
        //
        // the validation logic for transactions is contained in the transaction
        // class, and the validation logic for slips is contained in the slips
        // class. Note that we are passing in a read-only copy of our UTXOSet so
        // as to determine spendability.

        trace!(
            "validating transactions ... count : {:?}",
            self.transactions.len()
        );
        let transactions_valid = iterate!(self.transactions, 100)
            .all(|tx: &Transaction| tx.validate(utxoset, blockchain, validate_against_utxo));

        if !transactions_valid {
            error!("ERROR 579128: Invalid transactions found, block validation failed");
        }
        trace!("transactions validated");

        transactions_valid
    }

    pub fn generate_transaction_hashmap(&mut self) {
        if !self.transaction_map.is_empty() {
            return;
        }
        for tx in self.transactions.iter() {
            for slip in tx.from.iter() {
                self.transaction_map.insert(slip.public_key, true);
            }
            for slip in tx.to.iter() {
                self.transaction_map.insert(slip.public_key, true);
            }
        }
    }
    pub fn has_keylist_txs(&self, keylist: &Vec<SaitoPublicKey>) -> bool {
        for key in keylist {
            if self.transaction_map.contains_key(key) {
                return true;
            }
        }
        false
    }

    pub fn get_file_name(&self) -> String {
        let timestamp = self.timestamp;
        let block_hash = self.hash;

        timestamp.to_string() + "-" + block_hash.to_hex().as_str() + BLOCK_FILE_EXTENSION
    }
}

#[cfg(test)]
mod tests {
    use ahash::AHashMap;
    use futures::future::join_all;
    use log::info;

    use crate::core::consensus::block::{Block, BlockType};

    use crate::core::consensus::merkle::MerkleTree;
    use crate::core::consensus::slip::{Slip, SlipType};
    use crate::core::consensus::transaction::{Transaction, TransactionType};
    use crate::core::consensus::wallet::Wallet;
    use crate::core::defs::{
        Currency, PrintForLog, SaitoHash, SaitoPrivateKey, SaitoPublicKey, NOLAN_PER_SAITO,
    };
    use crate::core::io::storage::Storage;
    use crate::core::util::crypto::{generate_keys, verify_signature};
    use crate::core::util::test::node_tester::test::NodeTester;
    use crate::core::util::test::test_manager::test::TestManager;

    #[test]
    fn block_new_test() {
        let block = Block::new();
        assert_eq!(block.id, 0);
        assert_eq!(block.timestamp, 0);
        assert_eq!(block.previous_block_hash, [0; 32]);
        assert_eq!(block.creator, [0; 33]);
        assert_eq!(block.merkle_root, [0; 32]);
        assert_eq!(block.signature, [0; 64]);
        assert_eq!(block.graveyard, 0);
        assert_eq!(block.burnfee, 0);
        assert_eq!(block.difficulty, 0);
        assert_eq!(block.transactions, vec![]);
        assert_eq!(block.pre_hash, [0; 32]);
        assert_eq!(block.hash, [0; 32]);
        assert_eq!(block.total_fees, 0);
        assert_eq!(block.total_work, 0);
        assert_eq!(block.in_longest_chain, false);
        assert_eq!(block.has_golden_ticket, false);
        assert_eq!(block.has_issuance_transaction, false);
        assert_eq!(block.issuance_transaction_index, 0);
        assert_eq!(block.has_fee_transaction, false);
        assert_eq!(block.fee_transaction_index, 0);
        assert_eq!(block.golden_ticket_index, 0);
        assert_eq!(block.total_rebroadcast_slips, 0);
        assert_eq!(block.total_rebroadcast_nolan, 0);
        assert_eq!(block.rebroadcast_hash, [0; 32]);
        assert_eq!(block.block_type, BlockType::Full);
        assert_eq!(block.slips_spent_this_block, AHashMap::new());
        assert_eq!(block.created_hashmap_of_slips_spent_this_block, false);
        assert_eq!(block.routed_from_peer, None);
    }

    #[test]
    fn block_generate_test() {
        let mut block = Block::new();
        block.generate();

        // block hashes should have updated
        assert_ne!(block.pre_hash, [0; 32]);
        assert_ne!(block.hash, [0; 32]);
        assert_ne!(block.pre_hash, [0; 32]);
        assert_ne!(block.hash, [0; 32]);
        assert_eq!(block.pre_hash, block.pre_hash);
        assert_eq!(block.hash, block.hash);
    }

    #[test]
    fn block_signature_test() {
        let mut block = Block::new();

        block.id = 10;
        block.timestamp = 1637034582;
        block.previous_block_hash = <SaitoHash>::from_hex(
            "bcf6cceb74717f98c3f7239459bb36fdcd8f350eedbfccfbebf7c0b0161fcd8b",
        )
        .unwrap();
        block.merkle_root = <SaitoHash>::from_hex(
            "ccf6cceb74717f98c3f7239459bb36fdcd8f350eedbfccfbebf7c0b0161fcd8b",
        )
        .unwrap();
        block.creator = <SaitoPublicKey>::from_hex(
            "dcf6cceb74717f98c3f7239459bb36fdcd8f350eedbfccfbebf7c0b0161fcd8bcc",
        )
        .unwrap();
        block.burnfee = 50000000;
        block.difficulty = 0;
        block.graveyard = 0;
        block.treasury = 0;
        block.signature = <[u8; 64]>::from_hex("c9a6c2d0bf884be6933878577171a3c8094c2bf6e0bc1b4ec3535a4a55224d186d4d891e254736cae6c0d2002c8dfc0ddfc7fcdbe4bc583f96fa5b273b9d63f4").unwrap();

        let serialized_body = block.serialize_for_signature();
        assert_eq!(serialized_body.len(), 209);

        block.creator = <SaitoPublicKey>::from_hex(
            "dcf6cceb74717f98c3f7239459bb36fdcd8f350eedbfccfbebf7c0b0161fcd8bcc",
        )
        .unwrap();

        block.sign(
            &<SaitoHash>::from_hex(
                "854702489d49c7fb2334005b903580c7a48fe81121ff16ee6d1a528ad32f235d",
            )
            .unwrap(),
        );

        assert_eq!(block.signature.len(), 64);
    }

    #[test]
    fn block_serialization_and_deserialization_test() {
        // pretty_env_logger::init();
        let mock_input = Slip::default();
        let mock_output = Slip::default();

        let mut mock_tx = Transaction::default();
        mock_tx.timestamp = 0;
        mock_tx.add_from_slip(mock_input.clone());
        mock_tx.add_to_slip(mock_output.clone());
        mock_tx.data = vec![104, 101, 108, 111];
        mock_tx.transaction_type = TransactionType::Normal;
        mock_tx.signature = [1; 64];

        let mut mock_tx2 = Transaction::default();
        mock_tx2.timestamp = 0;
        mock_tx2.add_from_slip(mock_input);
        mock_tx2.add_to_slip(mock_output);
        mock_tx2.data = vec![];
        mock_tx2.transaction_type = TransactionType::Normal;
        mock_tx2.signature = [2; 64];

        let timestamp = 0;

        let mut block = Block::new();
        block.id = 1;
        block.timestamp = timestamp;
        block.previous_block_hash = [1; 32];
        block.creator = [2; 33];
        block.merkle_root = [0; 32];
        block.signature = [4; 64];
        block.graveyard = 1_000_000;
        block.burnfee = 2;
        block.difficulty = 3;
        block.transactions = vec![mock_tx, mock_tx2];
        block.generate();

        let serialized_block = block.serialize_for_net(BlockType::Full);
        let deserialized_block = Block::deserialize_from_net(&serialized_block).unwrap();

        let serialized_block_header = block.serialize_for_net(BlockType::Header);
        let deserialized_block_header =
            Block::deserialize_from_net(&serialized_block_header).unwrap();

        assert_eq!(
            block.serialize_for_net(BlockType::Full),
            deserialized_block.serialize_for_net(BlockType::Full)
        );

        assert_eq!(deserialized_block.id, 1);
        assert_eq!(deserialized_block.timestamp, timestamp);
        assert_eq!(deserialized_block.previous_block_hash, [1; 32]);
        assert_eq!(deserialized_block.creator, [2; 33]);
        assert_ne!(deserialized_block.merkle_root, [0; 32]);
        assert_eq!(deserialized_block.signature, [4; 64]);
        assert_eq!(deserialized_block.graveyard, 1_000_000);
        assert_eq!(deserialized_block.burnfee, 2);
        assert_eq!(deserialized_block.difficulty, 3);

        assert_eq!(
            deserialized_block_header.serialize_for_net(BlockType::Full),
            deserialized_block.serialize_for_net(BlockType::Header)
        );

        assert_eq!(deserialized_block_header.id, 1);
        assert_eq!(deserialized_block_header.timestamp, timestamp);
        assert_eq!(deserialized_block_header.previous_block_hash, [1; 32]);
        assert_eq!(deserialized_block_header.creator, [2; 33]);
        assert_ne!(deserialized_block_header.merkle_root, [0; 32]);
        assert_eq!(deserialized_block_header.signature, [4; 64]);
        assert_eq!(deserialized_block_header.graveyard, 1_000_000);
        assert_eq!(deserialized_block_header.burnfee, 2);
        assert_eq!(deserialized_block_header.difficulty, 3);

        let mut lite_block = block.generate_lite_block(vec![]);
        lite_block.generate();
        assert_eq!(block.id, lite_block.id);
        assert_eq!(block.timestamp, lite_block.timestamp);
        assert_eq!(
            block.previous_block_hash.to_hex(),
            lite_block.previous_block_hash.to_hex()
        );
        assert_eq!(block.creator, lite_block.creator);
        assert_eq!(block.graveyard, lite_block.graveyard);
        assert_eq!(block.treasury, lite_block.treasury);
        assert_eq!(block.burnfee, lite_block.burnfee);
        assert_eq!(block.difficulty, lite_block.difficulty);
        assert_eq!(block.avg_total_fees, lite_block.avg_total_fees);
        assert_eq!(block.avg_fee_per_byte, lite_block.avg_fee_per_byte);
        assert_eq!(
            block.avg_nolan_rebroadcast_per_block,
            lite_block.avg_nolan_rebroadcast_per_block
        );
        assert_eq!(
            block.previous_block_unpaid,
            lite_block.previous_block_unpaid
        );
        assert_eq!(block.merkle_root.to_hex(), lite_block.merkle_root.to_hex());

        assert_eq!(block.pre_hash.to_hex(), lite_block.pre_hash.to_hex());
        assert_eq!(block.hash.to_hex(), lite_block.hash.to_hex());
    }

    #[test]
    fn block_sign_and_verify_test() {
        let keys = generate_keys();

        let wallet = Wallet::new(keys.1, keys.0);
        let mut block = Block::new();
        block.creator = wallet.public_key;
        block.generate();
        block.sign(&wallet.private_key);
        block.generate_hash();

        assert_eq!(block.creator, wallet.public_key);
        assert!(verify_signature(
            &block.pre_hash,
            &block.signature,
            &block.creator,
        ));
        assert_ne!(block.hash, [0; 32]);
        assert_ne!(block.signature, [0; 64]);
    }

    #[test]
    fn block_merkle_root_test() {
        let mut block = Block::new();
        let keys = generate_keys();
        let wallet = Wallet::new(keys.1, keys.0);

        let transactions: Vec<Transaction> = (0..5)
            .map(|_| {
                let mut transaction = Transaction::default();
                transaction.sign(&wallet.private_key);
                transaction
            })
            .collect();

        block.transactions = transactions;
        block.merkle_root = block.generate_merkle_root(false, false);

        assert_eq!(block.merkle_root.len(), 32);
        assert_ne!(block.merkle_root, [0; 32]);
    }

    #[tokio::test]
    #[serial_test::serial]
    // downgrade and upgrade a block with transactions
    async fn block_downgrade_upgrade_test() {
        let mut t = TestManager::default();
        let wallet_lock = t.wallet_lock.clone();
        let mut block = Block::new();
        let transactions = join_all((0..5).map(|_| async {
            let mut transaction = Transaction::default();
            let wallet = wallet_lock.read().await;

            transaction.sign(&wallet.private_key);
            transaction
        }))
        .await
        .to_vec();

        block.transactions = transactions;
        block.generate();

        // save to disk
        t.storage.write_block_to_disk(&mut block).await;

        assert_eq!(block.transactions.len(), 5);
        assert_eq!(block.block_type, BlockType::Full);

        let serialized_full_block = block.serialize_for_net(BlockType::Full);
        block
            .update_block_to_block_type(BlockType::Pruned, &t.storage, false)
            .await;

        assert_eq!(block.transactions.len(), 0);
        assert_eq!(block.block_type, BlockType::Pruned);

        block
            .update_block_to_block_type(BlockType::Full, &t.storage, false)
            .await;

        assert_eq!(block.transactions.len(), 5);
        assert_eq!(block.block_type, BlockType::Full);
        assert_eq!(
            serialized_full_block,
            block.serialize_for_net(BlockType::Full)
        );
    }

    #[tokio::test]
    #[serial_test::serial]
    async fn generate_lite_block_test() {
        let mut t = TestManager::default();

        // test blocks with transactions
        // Block 1
        // perform transaction to wallet public key
        t.initialize(100, 200_000_000_000_000).await;
        let block1 = t.get_latest_block().await;
        let public_key: SaitoPublicKey;
        {
            let wallet = t.wallet_lock.read().await;
            public_key = wallet.public_key;
        }
        let lite_block = block1.generate_lite_block(vec![public_key]);
        assert_eq!(lite_block.hash, block1.hash);
        assert_eq!(lite_block.signature, block1.signature);

        // Second Block
        // perform a transaction to public key
        let public_key =
            Storage::decode_str("s8oFPjBX97NC2vbm9E5Kd2oHWUShuSTUuZwSB1U4wsPR").unwrap();
        let mut to_public_key: SaitoPublicKey = [0u8; 33];
        to_public_key.copy_from_slice(&public_key);
        t.transfer_value_to_public_key(to_public_key, 500, block1.timestamp + 120000)
            .await
            .unwrap();
        let block2 = t.get_latest_block().await;
        let mut lite_block2 = block2.generate_lite_block(vec![to_public_key]);
        assert_eq!(lite_block2.signature, block2.clone().signature);
        assert_eq!(lite_block2.hash, block2.hash);
        assert_eq!(lite_block2.merkle_root, block2.merkle_root);
        assert_eq!(lite_block2.difficulty, block2.difficulty);
        assert_eq!(lite_block2.id, block2.id);
        assert_eq!(lite_block2.block_type, BlockType::Full);

        lite_block2.generate();
        assert_eq!(lite_block2.signature, block2.clone().signature);
        assert_eq!(lite_block2.hash, block2.hash);

        let buffer = lite_block2.serialize_for_net(BlockType::Pruned);
        let mut block2 = Block::deserialize_from_net(&buffer).unwrap();
        block2.generate();
        assert_eq!(lite_block2.signature, block2.clone().signature);
        assert_eq!(lite_block2.hash, block2.hash);

        // block 3
        // Perform no transaction
        let block2_hash = block2.hash;
        let mut block3 = t
            .create_block(
                block2_hash,               // hash of parent block
                block2.timestamp + 120000, // timestamp
                0,                         // num transactions
                0,                         // amount
                0,                         // fee
                true,                      // mine golden ticket
            )
            .await;
        block3.generate(); // generate hashes
        dbg!(block3.id);
    }

    #[tokio::test]
    #[serial_test::serial]
    async fn verify_spv_transaction_in_lite_block_test() {
        let mut t = TestManager::default();

        // Initialize the test manager
        t.initialize(100, 100000).await;

        // Retrieve the latest block
        let mut block = t.get_latest_block().await;

        // Get the wallet's keys
        let private_key: SaitoPrivateKey;
        let public_key: SaitoPublicKey;
        {
            let wallet = t.wallet_lock.read().await;

            public_key = wallet.public_key;
            private_key = wallet.private_key;
        }

        // Set up the recipient's public key
        let _public_key = "27UK2MuBTdeARhYp97XBnCovGkEquJjkrQntCgYoqj6GC";
        let mut to_public_key: SaitoPublicKey = [0u8; 33];

        // Create VIP transactions
        for _ in 0..50 {
            let public_key_ = Storage::decode_str(_public_key).unwrap();
            to_public_key.copy_from_slice(&public_key_);
            let mut tx = Transaction::default();
            tx.transaction_type = TransactionType::Normal;
            let mut output = Slip::default();
            output.public_key = to_public_key;
            output.amount = 0;
            output.slip_type = SlipType::Normal;
            tx.add_to_slip(output);
            tx.generate(&public_key, 0, 0);
            tx.sign(&private_key);
            // dbg!(&tx.hash_for_signature);
            block.add_transaction(tx);
        }

        {
            let configs = t.config_lock.read().await;
            block.merkle_root =
                block.generate_merkle_root(configs.is_browser(), configs.is_spv_mode());
        }

        // Generate and sign the block
        block.generate();
        block.sign(&private_key);

        // Generate a lite block from the full block, using the public keys for SPV transactions
        let lite_block = block.generate_lite_block(vec![public_key]);

        // Find the SPV transaction in the lite block
        let _spv_tx = lite_block
            .transactions
            .iter()
            .find(|&tx| tx.transaction_type == TransactionType::SPV)
            .expect("No SPV transaction found")
            .clone();

        // Generate a Merkle tree from the block transactions
        let _merkle_tree = MerkleTree::generate(&lite_block.transactions)
            .expect("Failed to generate Merkle tree for block");

        dbg!(
            lite_block.generate_merkle_root(false, false),
            block.generate_merkle_root(false, false)
        );
    }

    #[tokio::test]
    #[ignore]
    #[serial_test::serial]
    async fn avg_fee_per_byte_test() {
        // pretty_env_logger::init();
        let mut t = TestManager::default();

        // Initialize the test manager
        t.initialize(250, 200_000_000_000_000).await;

        let latest_block = t.get_latest_block().await;

        let mut block = t
            .create_block(
                latest_block.hash,
                latest_block.timestamp + 40000,
                100,
                1000,
                1_000_000,
                true,
            )
            .await;

        block.generate();

        let mut tx_size = 0;
        let mut total_fees = 0;

        for tx in &block.transactions {
            if !tx.is_fee_transaction() {
                tx_size += tx.serialize_for_net().len();
                total_fees += tx.total_fees;
            }
        }

        info!(
            "avg fee per byte 1: {:?} total fees = {:?} tx size = {:?} tx count = {:?}",
            block.avg_fee_per_byte,
            total_fees,
            tx_size,
            block.transactions.len()
        );
        assert_eq!(block.avg_fee_per_byte, total_fees / tx_size as Currency);

        let mut block = t
            .create_block(
                latest_block.hash,
                latest_block.timestamp + 140000,
                100,
                1000,
                1_000_000,
                false,
            )
            .await;

        block.generate();

        let mut tx_size = 0;
        let mut total_fees = 0;

        for tx in &block.transactions {
            if !tx.is_fee_transaction() {
                tx_size += tx.serialize_for_net().len();
                total_fees += tx.total_fees;
            }
        }
        info!(
            "avg fee per byte 2: {:?} total fees = {:?} tx size = {:?} tx count = {:?}",
            block.avg_fee_per_byte,
            total_fees,
            tx_size,
            block.transactions.len()
        );
        assert_eq!(block.avg_fee_per_byte, total_fees / tx_size as Currency);
    }

    #[ignore]
    #[tokio::test]
    #[serial_test::serial]
    async fn atr_test() {
        // pretty_env_logger::init();

        // create test manager
        let mut t = TestManager::default();

        t.initialize_with_timestamp(100, 10000, 0).await;
        let genesis_period = t
            .config_lock
            .read()
            .await
            .get_consensus_config()
            .unwrap()
            .genesis_period;
        // check if epoch length is 10
        assert_eq!(genesis_period, 100, "Genesis period is not 10");

        // create 10 blocks
        for _i in 0..genesis_period {
            let mut block = t
                .create_block(
                    t.latest_block_hash,
                    t.get_latest_block().await.timestamp + 10_000,
                    10,
                    100,
                    10,
                    true,
                )
                .await;
            block.generate();
            t.add_block(block).await;
        }

        // check consensus values for 10th block
        t.check_blockchain().await;
        t.check_utxoset().await;
        t.check_token_supply().await;

        let latest_block = t.get_latest_block().await;
        let cv = latest_block.cv;

        println!("cv : {:?} \n", cv);

        assert_eq!(cv.rebroadcasts.len(), 0);
        assert_eq!(cv.avg_nolan_rebroadcast_per_block, 0);

        // add 11th block
        let mut block = t
            .create_block(
                t.latest_block_hash,
                t.get_latest_block().await.timestamp + 10_000,
                10,
                100,
                10,
                true,
            )
            .await;
        block.generate();
        t.add_block(block).await;

        // check consensus values for 11th block
        t.check_blockchain().await;
        t.check_utxoset().await;
        t.check_token_supply().await;

        let latest_block = t.get_latest_block().await;
        let cv = latest_block.cv;

        println!("cv2 : {:?}", cv);

        // TODO : check the values in the below asserts
        // assert_eq!(cv.avg_total_fees, 3471);
        // assert_eq!(cv.total_fees, 5100);
        // assert_eq!(cv.burnfee, 1104854);
        assert_eq!(cv.rebroadcasts.len(), 1);
        assert_eq!(cv.avg_nolan_rebroadcast_per_block, 10);
    }

    #[tokio::test]
    #[serial_test::serial]
    async fn atr_test_2() {
        // pretty_env_logger::init();
        NodeTester::delete_blocks().await.unwrap();
        let mut tester = NodeTester::default();

        let public_key = tester.get_public_key().await;
        tester
            .set_staking_requirement(2_000_000 * NOLAN_PER_SAITO, 60)
            .await;
        let issuance = vec![
            (public_key.to_base58(), 100 * 2_000_000 * NOLAN_PER_SAITO),
            (public_key.to_base58(), 100_000 * NOLAN_PER_SAITO),
            (
                "27UK2MuBTdeARhYp97XBnCovGkEquJjkrQntCgYoqj6GC".to_string(),
                50_000 * NOLAN_PER_SAITO,
            ),
        ];
        tester.set_issuance(issuance).await.unwrap();

        tester.init().await.unwrap();
        // atr rebroadcasts on genesis_period + 1
        let genesis_period = (tester
            .routing_thread
            .config_lock
            .read()
            .await
            .get_consensus_config()
            .unwrap()
            .genesis_period) + 1;
        tester.wait_till_block_id(1).await.unwrap();

        for i in 1..genesis_period {
            let tx = tester.create_transaction(10, 0, public_key).await.unwrap();
            tester.add_transaction(tx).await;
            tester.wait_till_block_id(i + 1).await.unwrap();
        }

        let wallet = tester.consensus_thread.wallet_lock.read().await;
        let have_atr_slips = wallet
            .slips
            .iter()
            .any(|(_, slip)| slip.slip_type == SlipType::ATR);
        assert!(!have_atr_slips);
        drop(wallet);

        tester.wait_till_block_id(genesis_period).await.unwrap();
        {
            let wallet = tester.consensus_thread.wallet_lock.read().await;
            let atr_slip_count = wallet
                .slips
                .iter()
                .filter(|(_, slip)| matches!(slip.slip_type, SlipType::ATR))
                .count();
            assert_eq!(atr_slip_count, 0);
        }

        {
            let tx = tester.create_transaction(10, 0, public_key).await.unwrap();
            tester.add_transaction(tx).await;

            tester.wait_till_block_id(genesis_period + 1).await.unwrap();

            let wallet = tester.consensus_thread.wallet_lock.read().await;
            let atr_slip_count = wallet
                .slips
                .iter()
                .filter(|(_, slip)| matches!(slip.slip_type, SlipType::ATR))
                .count();
            // wallet only has slips owned by that public key
            assert_eq!(atr_slip_count, 0);
        }
        {
            let blockchain = tester.consensus_thread.blockchain_lock.read().await;
            let block = blockchain.get_latest_block().unwrap();
            assert_eq!(blockchain.get_latest_block_id(), genesis_period + 1);
            assert_eq!(block.id, genesis_period + 1);
            let mut have_atr_tx = false;
            for tx in block.transactions.iter() {
                if tx.transaction_type == TransactionType::ATR {
                    have_atr_tx = true;
                }
            }
            assert!(have_atr_tx);
        }

        {
            let tx = tester.create_transaction(10, 0, public_key).await.unwrap();
            tester.add_transaction(tx).await;

            tester.wait_till_block_id(genesis_period + 2).await.unwrap();

            let wallet = tester.consensus_thread.wallet_lock.read().await;
            let atr_slip_count = wallet
                .slips
                .iter()
                .filter(|(_, slip)| matches!(slip.slip_type, SlipType::ATR))
                .count();
            assert_eq!(atr_slip_count, 1);
        }
        {
            let blockchain = tester.consensus_thread.blockchain_lock.read().await;
            let block = blockchain.get_latest_block().unwrap();
            assert_eq!(blockchain.get_latest_block_id(), genesis_period + 2);
            assert_eq!(block.id, genesis_period + 2);
            let mut have_atr_tx = false;
            for tx in block.transactions.iter() {
                if tx.transaction_type == TransactionType::ATR {
                    have_atr_tx = true;
                }
            }
            assert!(have_atr_tx);
        }
    }
}<|MERGE_RESOLUTION|>--- conflicted
+++ resolved
@@ -1129,12 +1129,9 @@
 
         // find winning nolan
         let x = primitive_types::U256::from_big_endian(&random_number);
-<<<<<<< HEAD
 
         info!("winning nolan (x): {:?}", x);
 
-=======
->>>>>>> b08b79ea
         // fee calculation should be the same used in block when
         // generating the fee transaction.
         let y = self.total_fees;
@@ -1167,13 +1164,6 @@
             }
         }
 
-<<<<<<< HEAD
-        info!("winning_tx 1: {:?}", winning_tx);
-        if std::ptr::eq(winning_tx, &Transaction::default()) {
-            winner_pubkey = [0; 33];
-            return winner_pubkey;
-        }
-=======
         // If no valid transaction is found, payout to burn address and return early
         if tx.is_none() {
             winner_pubkey = [0; 33];
@@ -1183,7 +1173,6 @@
         // Safe to unwrap since we know it's `Some`
         let mut winning_tx = tx.unwrap();
 
->>>>>>> b08b79ea
         //
         // if winner is atr, we take inside TX
         //
