--- conflicted
+++ resolved
@@ -444,13 +444,8 @@
     //
     // generates all non-cumulative
     //
-<<<<<<< HEAD
-    #[tracing::instrument(level = "info", skip_all)]
+    // #[tracing::instrument(level = "info", skip_all)]
     pub fn generate(&mut self, public_key: SaitoPublicKey, tx_index: u64, block_id: u64) -> bool {
-=======
-    // #[tracing::instrument(level = "info", skip_all)]
-    pub fn generate(&mut self, public_key: SaitoPublicKey) -> bool {
->>>>>>> b4e77f21
         //
         // nolan_in, nolan_out, total fees
         //
@@ -486,13 +481,8 @@
     //
     // calculate total fees in block
     //
-<<<<<<< HEAD
-    #[tracing::instrument(level = "info", skip_all)]
+    // #[tracing::instrument(level = "info", skip_all)]
     pub fn generate_total_fees(&mut self, tx_index: u64, block_id: u64) {
-=======
-    // #[tracing::instrument(level = "info", skip_all)]
-    pub fn generate_total_fees(&mut self) {
->>>>>>> b4e77f21
         // TODO - remove for uuid work
         // generate tx signature hash
         //
@@ -510,25 +500,7 @@
         let mut nolan_out: u64 = 0;
 
         // generate utxoset key for every slip
-<<<<<<< HEAD
-        //
-        for input in &mut self.inputs {
-            nolan_in += input.amount;
-            input.generate_utxoset_key();
-        }
-        for (index, output) in &mut self.outputs.iter_mut().enumerate() {
-            nolan_out += output.amount;
-            //
-            // new outbound slips
-            //
-            if let Some(hash_for_signature) = hash_for_signature {
-                if output.slip_type != SlipType::ATR {
-                    let mut uuid = vec![];
-                    uuid.extend(block_id.to_be_bytes());
-                    uuid.extend(tx_index.to_be_bytes());
-                    uuid.extend((index as u8).to_be_bytes());
-                    output.uuid = uuid.try_into().unwrap();
-=======
+
         // for input in &mut self.inputs {
         //     nolan_in += input.amount;
         //     input.generate_utxoset_key();
@@ -545,12 +517,17 @@
         nolan_out = self
             .outputs
             .par_iter_mut()
-            .map(|slip| {
-                if let Some(hash_for_signature) = hash_for_signature {
-                    if slip.slip_type != SlipType::ATR {
-                        slip.uuid = hash_for_signature;
-                    }
->>>>>>> b4e77f21
+            .enumerate()
+            .map(|(index, slip)| {
+                if slip.slip_type != SlipType::ATR {
+                    let mut uuid = [
+                        block_id.to_be_bytes().as_slice(),
+                        tx_index.to_be_bytes().as_slice(),
+                        (index as u8).to_be_bytes().as_slice(),
+                    ]
+                    .concat();
+                    slip.uuid = uuid.try_into().unwrap();
+                    // slip.uuid = hash_for_signature;
                 }
                 slip.generate_utxoset_key();
                 slip.amount
