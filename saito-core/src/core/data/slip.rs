use num_derive::FromPrimitive;
use num_traits::FromPrimitive;
use serde::{Deserialize, Serialize};
use tracing::{error, warn};

use crate::common::defs::{SaitoHash, SaitoPublicKey, SaitoUTXOSetKey, SlipUuid, UtxoSet};

/// The size of a serilized slip in bytes.
pub const SLIP_SIZE: usize = 60;

#[derive(Serialize, Deserialize, Debug, Clone, Copy, Eq, PartialEq, FromPrimitive)]
pub enum SlipType {
    Normal,
    ATR,
    VipInput,
    VipOutput,
    MinerInput,
    MinerOutput,
    RouterInput,
    RouterOutput,
    Other,
}

#[serde_with::serde_as]
#[derive(Serialize, Deserialize, PartialEq, Debug, Clone)]
pub struct Slip {
    #[serde_as(as = "[_; 33]")]
    pub public_key: SaitoPublicKey,
    pub amount: u64,
    pub slip_index: u8,
    // pub tx_hash: SaitoHash,
    // pub block_id: u64,
    pub slip_type: SlipType,
    /// block_id + tx_id + slip_id to uniquely identify the slip
    pub uuid: SlipUuid,
    #[serde_as(as = "[_; 58]")]
    pub utxoset_key: SaitoUTXOSetKey,
    // TODO : Check if this can be removed with Option<>
    pub is_utxoset_key_set: bool,
}

impl Slip {
    pub fn new() -> Self {
        Self {
            public_key: [0; 33],
            amount: 0,
            slip_index: 0,
            slip_type: SlipType::Normal,
            // uuid: [0; 32],
            uuid: [0; 17],
            utxoset_key: [0; 58],
            is_utxoset_key_set: false,
        }
    }

    //
    // runs when block is purged for good or staking slip deleted
    //
    #[tracing::instrument(level = "info", skip_all)]
    pub fn delete(&self, utxoset: &mut UtxoSet) -> bool {
        if self.get_utxoset_key() == [0; 58] {
            error!("ERROR 572034: asked to remove a slip without its utxoset_key properly set!");
            false;
        }
        utxoset.remove_entry(&self.get_utxoset_key());
        true
    }

    // #[tracing::instrument(level = "info", skip_all)]
    pub fn deserialize_from_net(bytes: &Vec<u8>) -> Slip {
        let public_key: SaitoPublicKey = bytes[..33].try_into().unwrap();
        let uuid: SlipUuid = bytes[33..50].try_into().unwrap();
        let amount: u64 = u64::from_be_bytes(bytes[50..58].try_into().unwrap());
        let slip_index: u8 = bytes[58];
        let slip_type: SlipType = FromPrimitive::from_u8(bytes[59]).unwrap();
        let mut slip = Slip::new();

        slip.public_key = public_key;
        slip.uuid = uuid;
        slip.amount = amount;
        slip.slip_index = slip_index;
        slip.slip_type = slip_type;

        slip
    }

    // #[tracing::instrument(level = "info", skip_all)]
    pub fn generate_utxoset_key(&mut self) {
        // if !self.is_utxoset_key_set {
        self.utxoset_key = self.get_utxoset_key();
        self.is_utxoset_key_set = true;
        // }
    }

    // 33 bytes public_key
    // 32 bytes uuid
    // 8 bytes amount
    // 1 byte slip_index
    // #[tracing::instrument(level = "info", skip_all)]
    pub fn get_utxoset_key(&self) -> SaitoUTXOSetKey {
        let mut res: Vec<u8> = vec![
            self.public_key.as_slice(),
            self.uuid.as_slice(),
            self.amount.to_be_bytes().as_slice(),
            self.slip_index.to_be_bytes().as_slice(),
        ]
        .concat();
        // TODO : try to use block id, tx hash (32 or 16) and slip id for this to reduce size.
<<<<<<< HEAD
        res.extend(&self.public_key);
        res.extend(&self.uuid);
        res.extend(&self.amount.to_be_bytes());
=======
        // res.extend(&self.public_key);
        // res.extend(&self.uuid);
        // res.extend(&self.amount.to_be_bytes());
        // res.extend(&self.slip_index.to_be_bytes());
>>>>>>> b4e77f21

        res[0..58].try_into().unwrap()
    }

    // #[tracing::instrument(level = "info", skip_all)]
    pub fn on_chain_reorganization(&self, utxoset: &mut UtxoSet, _lc: bool, spendable: bool) {
        if self.amount > 0 {
            if utxoset.contains_key(&self.utxoset_key) {
                utxoset.insert(self.utxoset_key, spendable);
            } else {
                utxoset.entry(self.utxoset_key).or_insert(spendable);
            }
        }
    }

    // #[tracing::instrument(level = "info", skip_all)]
    pub fn serialize_for_net(&self) -> Vec<u8> {
        let mut vbytes: Vec<u8> = [
            self.public_key.as_slice(),
            self.uuid.as_slice(),
            self.amount.to_be_bytes().as_slice(),
            self.slip_index.to_be_bytes().as_slice(),
            (self.slip_type as u8).to_be_bytes().as_slice(),
        ]
        .concat();
        // vbytes.extend(&self.public_key);
        // vbytes.extend(&self.uuid);
        // vbytes.extend(&self.amount.to_be_bytes());
        // vbytes.extend(&self.slip_index.to_be_bytes());
        // vbytes.extend(&(self.slip_type as u8).to_be_bytes());
        assert_eq!(vbytes.len(), SLIP_SIZE);
        vbytes
    }

    // #[tracing::instrument(level = "info", skip_all)]
    pub fn serialize_input_for_signature(&self) -> Vec<u8> {
        let mut vbytes: Vec<u8> = [
            self.public_key.as_slice(),
            self.uuid.as_slice(),
            self.amount.to_be_bytes().as_slice(),
            self.slip_index.to_be_bytes().as_slice(),
            (self.slip_type as u8).to_be_bytes().as_slice(),
        ]
        .concat();
        // vbytes.extend(&self.public_key);
        // vbytes.extend(&self.uuid);
        // vbytes.extend(&self.amount.to_be_bytes());
        // vbytes.extend(&(self.slip_index.to_be_bytes()));
        // vbytes.extend(&(self.slip_type as u8).to_be_bytes());
        vbytes
    }

    // #[tracing::instrument(level = "info", skip_all)]
    pub fn serialize_output_for_signature(&self) -> Vec<u8> {
<<<<<<< HEAD
        let mut vbytes: Vec<u8> = vec![];
        vbytes.extend(&self.public_key);
        vbytes.extend(&[0; 17]);
        vbytes.extend(&self.amount.to_be_bytes());
        vbytes.extend(&(self.slip_index.to_be_bytes()));
        vbytes.extend(&(self.slip_type as u8).to_be_bytes());
=======
        let mut vbytes: Vec<u8> = [
            self.public_key.as_slice(),
            [0; 32].as_slice(),
            self.amount.to_be_bytes().as_slice(),
            self.slip_index.to_be_bytes().as_slice(),
            (self.slip_type as u8).to_be_bytes().as_slice(),
        ]
        .concat();
        // vbytes.extend(&self.public_key);
        // vbytes.extend(&[0; 32]);
        // vbytes.extend(&self.amount.to_be_bytes());
        // vbytes.extend(&(self.slip_index.to_be_bytes()));
        // vbytes.extend(&(self.slip_type as u8).to_be_bytes());
>>>>>>> b4e77f21
        vbytes
    }

    #[tracing::instrument(level = "info", skip_all)]
    pub fn validate(&self, utxoset: &UtxoSet) -> bool {
        if self.amount > 0 {
            match utxoset.get(&self.utxoset_key) {
                Some(value) => {
                    if *value == true {
                        true
                    } else {
                        warn!(
                            "in utxoset but invalid: value is {} at {:?}",
                            *value,
                            hex::encode(self.utxoset_key)
                        );
                        false
                    }
                }
                None => {
                    warn!("not in utxoset so invalid");
                    error!(
                        "value is returned false: {:?} w/ type {:?}  ordinal {} and amount {}",
                        hex::encode(self.utxoset_key),
                        self.slip_type,
                        self.slip_index,
                        self.amount
                    );
                    false
                }
            }
        } else {
            true
        }
    }
}

#[cfg(test)]
mod tests {
    use std::sync::Arc;

    use tokio::sync::RwLock;

    use crate::core::data::blockchain::Blockchain;
    use crate::core::data::wallet::Wallet;

    use super::*;

    #[test]
    fn slip_new_test() {
        let mut slip = Slip::new();
        assert_eq!(slip.public_key, [0; 33]);
        assert_eq!(slip.uuid, [0; 17]);
        assert_eq!(slip.amount, 0);
        assert_eq!(slip.slip_type, SlipType::Normal);
        assert_eq!(slip.slip_index, 0);

        slip.public_key = [1; 33];
        assert_eq!(slip.public_key, [1; 33]);

        slip.amount = 100;
        assert_eq!(slip.amount, 100);

        slip.uuid = [30; 17];
        assert_eq!(slip.uuid, [30; 17]);

        slip.slip_index = 1;
        assert_eq!(slip.slip_index, 1);

        slip.slip_type = SlipType::MinerInput;
        assert_eq!(slip.slip_type, SlipType::MinerInput);
    }

    #[test]
    fn slip_serialize_for_signature_test() {
        let slip = Slip::new();
        assert_eq!(slip.serialize_input_for_signature(), vec![0; SLIP_SIZE]);
    }

    #[test]
    fn slip_get_utxoset_key_test() {
        let slip = Slip::new();
        assert_eq!(slip.get_utxoset_key(), [0; 58]);
    }

    #[test]
    fn slip_serialization_for_net_test() {
        let slip = Slip::new();
        let serialized_slip = slip.serialize_for_net();
        assert_eq!(serialized_slip.len(), SLIP_SIZE);
        let deserilialized_slip = Slip::deserialize_from_net(&serialized_slip);
        assert_eq!(slip, deserilialized_slip);
    }

    #[tokio::test]
    #[serial_test::serial]
    async fn slip_addition_and_removal_from_utxoset() {
        let wallet_lock = Arc::new(RwLock::new(Wallet::new()));
        let blockchain_lock = Arc::new(RwLock::new(Blockchain::new(wallet_lock.clone())));
        let mut blockchain = blockchain_lock.write().await;

        let mut slip = Slip::new();
        slip.amount = 100_000;
        slip.uuid = [1; 17];
        {
            let wallet = wallet_lock.read().await;
            slip.public_key = wallet.public_key;
        }
        slip.generate_utxoset_key();

        // add to utxoset
        slip.on_chain_reorganization(&mut blockchain.utxoset, true, true);
        assert_eq!(
            blockchain.utxoset.contains_key(&slip.get_utxoset_key()),
            true
        );

        // remove from utxoset
        // TODO: Repair this test
        // slip.purge(&mut blockchain.utxoset);
        // assert_eq!(
        //     blockchain.utxoset.contains_key(&slip.get_utxoset_key()),
        //     false
        // );
    }
}<|MERGE_RESOLUTION|>--- conflicted
+++ resolved
@@ -102,20 +102,15 @@
             self.public_key.as_slice(),
             self.uuid.as_slice(),
             self.amount.to_be_bytes().as_slice(),
-            self.slip_index.to_be_bytes().as_slice(),
+            // self.slip_index.to_be_bytes().as_slice(),
         ]
         .concat();
         // TODO : try to use block id, tx hash (32 or 16) and slip id for this to reduce size.
-<<<<<<< HEAD
-        res.extend(&self.public_key);
-        res.extend(&self.uuid);
-        res.extend(&self.amount.to_be_bytes());
-=======
+
         // res.extend(&self.public_key);
         // res.extend(&self.uuid);
         // res.extend(&self.amount.to_be_bytes());
         // res.extend(&self.slip_index.to_be_bytes());
->>>>>>> b4e77f21
 
         res[0..58].try_into().unwrap()
     }
@@ -170,17 +165,9 @@
 
     // #[tracing::instrument(level = "info", skip_all)]
     pub fn serialize_output_for_signature(&self) -> Vec<u8> {
-<<<<<<< HEAD
-        let mut vbytes: Vec<u8> = vec![];
-        vbytes.extend(&self.public_key);
-        vbytes.extend(&[0; 17]);
-        vbytes.extend(&self.amount.to_be_bytes());
-        vbytes.extend(&(self.slip_index.to_be_bytes()));
-        vbytes.extend(&(self.slip_type as u8).to_be_bytes());
-=======
         let mut vbytes: Vec<u8> = [
             self.public_key.as_slice(),
-            [0; 32].as_slice(),
+            [0; 17].as_slice(),
             self.amount.to_be_bytes().as_slice(),
             self.slip_index.to_be_bytes().as_slice(),
             (self.slip_type as u8).to_be_bytes().as_slice(),
@@ -191,7 +178,6 @@
         // vbytes.extend(&self.amount.to_be_bytes());
         // vbytes.extend(&(self.slip_index.to_be_bytes()));
         // vbytes.extend(&(self.slip_type as u8).to_be_bytes());
->>>>>>> b4e77f21
         vbytes
     }
 
