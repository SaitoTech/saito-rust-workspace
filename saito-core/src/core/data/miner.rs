use std::sync::Arc;

use log::{debug, trace};
use tokio::sync::mpsc::Sender;
use tokio::sync::RwLock;

use crate::common::defs::{SaitoHash, SaitoPublicKey};

use crate::core::consensus_event_processor::ConsensusEvent;
use crate::core::data::crypto::{generate_random_bytes, hash};
use crate::core::data::golden_ticket::GoldenTicket;
use crate::core::data::wallet::Wallet;

pub struct Miner {
    pub target: SaitoHash,
    pub difficulty: u64,
    pub wallet: Arc<RwLock<Wallet>>,
}

impl Miner {
    pub fn new(wallet: Arc<RwLock<Wallet>>) -> Miner {
        Miner {
            target: [0; 32],
            difficulty: 0,
            wallet,
        }
    }

    pub async fn mine(&self, sender_to_mempool: Sender<ConsensusEvent>) {
        debug!("mining for golden ticket");

        let publickey: SaitoPublicKey;

        {
            trace!("waiting for the wallet read lock");
            let wallet = self.wallet.read().await;
            trace!("acquired the wallet read lock");
            publickey = wallet.get_publickey();
        }
        let random_bytes = hash(&generate_random_bytes(32));
<<<<<<< HEAD
        let gt = GoldenTicket::create(self.target, random_bytes, publickey);
        if gt.validate(self.difficulty) {
=======
        let solution = GoldenTicket::generate(self.target, random_bytes, publickey);
        if GoldenTicket::validate(solution, self.difficulty) {
            let gt = GoldenTicket::new(self.target, random_bytes, publickey);
>>>>>>> 44af68aa

            debug!(
                "golden ticket found. sending to mempool : {:?}",
                hex::encode(gt.get_target())
            );
            sender_to_mempool
                .send(ConsensusEvent::NewGoldenTicket { golden_ticket: gt })
                .await
                .expect("sending to mempool failed");
        }
    }
}<|MERGE_RESOLUTION|>--- conflicted
+++ resolved
@@ -38,15 +38,8 @@
             publickey = wallet.get_publickey();
         }
         let random_bytes = hash(&generate_random_bytes(32));
-<<<<<<< HEAD
         let gt = GoldenTicket::create(self.target, random_bytes, publickey);
         if gt.validate(self.difficulty) {
-=======
-        let solution = GoldenTicket::generate(self.target, random_bytes, publickey);
-        if GoldenTicket::validate(solution, self.difficulty) {
-            let gt = GoldenTicket::new(self.target, random_bytes, publickey);
->>>>>>> 44af68aa
-
             debug!(
                 "golden ticket found. sending to mempool : {:?}",
                 hex::encode(gt.get_target())
