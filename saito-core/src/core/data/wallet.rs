--- conflicted
+++ resolved
@@ -1,9 +1,5 @@
 use crate::common::defs::{
-<<<<<<< HEAD
     SaitoHash, SaitoPrivateKey, SaitoPublicKey, SaitoSignature, SaitoUTXOSetKey, SlipUuid,
-=======
-    SaitoHash, SaitoPrivateKey, SaitoPublicKey, SaitoSignature, SaitoUTXOSetKey, Timestamp,
->>>>>>> b4e77f21
 };
 use crate::core::data::block::Block;
 use crate::core::data::crypto::{
@@ -218,19 +214,7 @@
             .into_par_iter()
             .filter(|s| !s.spent)
             .map(|s| s.amount)
-<<<<<<< HEAD
-            // .into_par_iter()
             .sum::<u64>()
-        // let mut available_balance: u64 = 0;
-        // for slip in &self.slips {
-        //     if !slip.spent {
-        //         available_balance += slip.amount;
-        //     }
-        // }
-        // available_balance
-=======
-            .sum::<u64>()
->>>>>>> b4e77f21
     }
 
     #[tracing::instrument(level = "info", skip_all)]
