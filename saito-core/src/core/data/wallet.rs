--- conflicted
+++ resolved
@@ -1,934 +1,516 @@
-<<<<<<< HEAD
-use ahash::{AHashMap, AHashSet};
-use log::{debug, info, warn};
-
-use crate::common::defs::{
-    Currency, SaitoHash, SaitoPrivateKey, SaitoPublicKey, SaitoSignature, SaitoUTXOSetKey,
-};
-use crate::common::interface_io::InterfaceIO;
-use crate::core::data::block::Block;
-use crate::core::data::crypto::{generate_keys, hash, sign};
-use crate::core::data::golden_ticket::GoldenTicket;
-use crate::core::data::slip::Slip;
-use crate::core::data::storage::Storage;
-use crate::core::data::transaction::{Transaction, TransactionType};
-use crate::core::util::balance_snapshot::BalanceSnapshot;
-
-pub const WALLET_SIZE: usize = 65;
-
-/// The `WalletSlip` stores the essential information needed to track which
-/// slips are spendable and managing them as they move onto and off of the
-/// longest-chain.
-///
-/// Please note that the wallet in this Saito Rust client is intended primarily
-/// to hold the public/private_key and that slip-spending and tracking code is
-/// not coded in a way intended to be robust against chain-reorganizations but
-/// rather for testing of basic functions like transaction creation. Slips that
-/// are spent on one fork are not recaptured on chains, for instance, and once
-/// a slip is spent it is marked as spent.
-///
-#[derive(Clone, Debug, PartialEq)]
-pub struct WalletSlip {
-    pub utxokey: SaitoUTXOSetKey,
-    pub amount: Currency,
-    pub block_id: u64,
-    pub tx_ordinal: u64,
-    pub lc: bool,
-    pub slip_index: u8,
-    pub spent: bool,
-}
-
-/// The `Wallet` manages the public and private keypair of the node and holds the
-/// slips that are used to form transactions on the network.
-#[derive(Clone, Debug, PartialEq)]
-pub struct Wallet {
-    pub public_key: SaitoPublicKey,
-    pub private_key: SaitoPrivateKey,
-    pub slips: AHashMap<SaitoUTXOSetKey, WalletSlip>,
-    unspent_slips: AHashSet<SaitoUTXOSetKey>,
-    pub filename: String,
-    pub filepass: String,
-    available_balance: Currency,
-    pub pending_txs: AHashMap<SaitoHash, Transaction>,
-}
-
-impl Wallet {
-    pub fn new(private_key: SaitoPrivateKey, public_key: SaitoPublicKey) -> Wallet {
-        info!("generating new wallet...");
-        // let (public_key, private_key) = generate_keys();
-
-        Wallet {
-            public_key,
-            private_key,
-            slips: AHashMap::new(),
-            unspent_slips: AHashSet::new(),
-            filename: "default".to_string(),
-            filepass: "password".to_string(),
-            available_balance: 0,
-            pending_txs: Default::default(),
-        }
-    }
-
-    pub async fn load(wallet: &mut Wallet, io: Box<dyn InterfaceIO + Send + Sync>) {
-        info!("loading wallet...");
-        let result = io.load_wallet(wallet).await;
-        if result.is_err() {
-            warn!("loading wallet failed. saving new wallet");
-            // TODO : check error code
-            io.save_wallet(wallet).await.unwrap();
-        } else {
-            info!("wallet loaded");
-        }
-    }
-    pub async fn save(wallet: &mut Wallet, io: Box<dyn InterfaceIO + Send + Sync>) {
-        info!("saving wallet");
-        io.save_wallet(wallet).await.unwrap();
-        info!("wallet saved");
-    }
-
-    pub async fn reset(&mut self, _storage: &mut Storage) {
-        info!("resetting wallet");
-        let keys = generate_keys();
-        self.public_key = keys.0;
-        self.private_key = keys.1;
-        self.pending_txs.clear();
-        self.available_balance = 0;
-        self.slips.clear();
-        self.unspent_slips.clear();
-    }
-
-    /// [private_key - 32 bytes]
-    /// [public_key - 33 bytes]
-    pub fn serialize_for_disk(&self) -> Vec<u8> {
-        let mut vbytes: Vec<u8> = vec![];
-
-        vbytes.extend(&self.private_key);
-        vbytes.extend(&self.public_key);
-
-        vbytes
-    }
-
-    /// [private_key - 32 bytes
-    /// [public_key - 33 bytes]
-    pub fn deserialize_from_disk(&mut self, bytes: &Vec<u8>) {
-        self.private_key = bytes[0..32].try_into().unwrap();
-        self.public_key = bytes[32..65].try_into().unwrap();
-    }
-
-    pub fn on_chain_reorganization(&mut self, block: &Block, lc: bool) {
-        if lc {
-            for (index, tx) in block.transactions.iter().enumerate() {
-                for input in tx.from.iter() {
-                    if input.amount > 0 && input.public_key == self.public_key {
-                        self.delete_slip(input);
-                    }
-                }
-                for output in tx.to.iter() {
-                    if output.amount > 0 && output.public_key == self.public_key {
-                        self.add_slip(block, index as u64, output, true);
-                    }
-                }
-            }
-        } else {
-            for (index, tx) in block.transactions.iter().enumerate() {
-                for input in tx.from.iter() {
-                    if input.amount > 0 && input.public_key == self.public_key {
-                        self.add_slip(block, index as u64, input, true);
-                    }
-                }
-                for output in tx.to.iter() {
-                    if output.amount > 0 && output.public_key == self.public_key {
-                        self.delete_slip(output);
-                    }
-                }
-            }
-        }
-    }
-
-    //
-    // removes all slips in block when pruned / deleted
-    //
-    pub fn delete_block(&mut self, block: &Block) {
-        for tx in block.transactions.iter() {
-            for input in tx.from.iter() {
-                self.delete_slip(input);
-            }
-            for output in tx.to.iter() {
-                if output.amount > 0 {
-                    self.delete_slip(output);
-                }
-            }
-        }
-    }
-
-    pub fn add_slip(&mut self, block: &Block, tx_index: u64, slip: &Slip, lc: bool) {
-        let mut wallet_slip = WalletSlip::new();
-
-        assert_ne!(block.id, 0);
-        wallet_slip.utxokey = slip.get_utxoset_key();
-        wallet_slip.amount = slip.amount;
-        wallet_slip.slip_index = slip.slip_index;
-        wallet_slip.block_id = block.id;
-        wallet_slip.tx_ordinal = tx_index;
-        wallet_slip.lc = lc;
-        self.unspent_slips.insert(wallet_slip.utxokey);
-        // TODO : should this come in below if's else block to avoid double counting?
-        self.available_balance += slip.amount;
-        let result = self.slips.insert(wallet_slip.utxokey, wallet_slip);
-        if result.is_some() {
-            warn!(
-                "slip : {:?} with key : {:?} is replaced",
-                result.as_ref().unwrap(),
-                hex::encode(result.as_ref().unwrap().utxokey)
-            );
-        }
-    }
-
-    pub fn delete_slip(&mut self, slip: &Slip) {
-        let result = self.slips.remove(&slip.utxoset_key);
-        let in_unspent_list = self.unspent_slips.remove(&slip.utxoset_key);
-        if result.is_some() {
-            let removed_slip = result.unwrap();
-            if in_unspent_list {
-                self.available_balance -= removed_slip.amount;
-            }
-        }
-    }
-
-    pub fn get_available_balance(&self) -> Currency {
-        self.available_balance
-    }
-
-    pub fn get_unspent_slip_count(&self) -> u64 {
-        self.unspent_slips.len() as u64
-    }
-
-    // the nolan_requested is omitted from the slips created - only the change
-    // address is provided as an output. so make sure that any function calling
-    // this manually creates the output for its desired payment
-    pub fn generate_slips(&mut self, nolan_requested: Currency) -> (Vec<Slip>, Vec<Slip>) {
-        let mut inputs: Vec<Slip> = Vec::new();
-        let mut outputs: Vec<Slip> = Vec::new();
-        let mut nolan_in: Currency = 0;
-        let mut nolan_out: Currency = 0;
-        let my_public_key = self.public_key;
-
-        // grab inputs
-        let mut keys_to_remove = Vec::new();
-        for key in &self.unspent_slips {
-            if nolan_in >= nolan_requested {
-                break;
-            }
-            let slip = self.slips.get_mut(key).expect("slip should be here");
-            nolan_in += slip.amount;
-
-            let mut input = Slip::default();
-            input.public_key = my_public_key;
-            input.amount = slip.amount;
-            input.block_id = slip.block_id;
-            input.tx_ordinal = slip.tx_ordinal;
-            input.slip_index = slip.slip_index;
-            inputs.push(input);
-
-            slip.spent = true;
-            self.available_balance -= slip.amount;
-
-            keys_to_remove.push(slip.utxokey);
-        }
-
-        for key in keys_to_remove {
-            self.unspent_slips.remove(&key);
-        }
-
-        // create outputs
-        if nolan_in > nolan_requested {
-            nolan_out = nolan_in - nolan_requested;
-        }
-
-        // add change address
-        let mut output = Slip::default();
-        output.public_key = my_public_key;
-        output.amount = nolan_out;
-        outputs.push(output);
-
-        // ensure not empty
-        if inputs.is_empty() {
-            let mut input = Slip::default();
-            input.public_key = my_public_key;
-            input.amount = 0;
-            input.block_id = 0;
-            input.tx_ordinal = 0;
-            inputs.push(input);
-        }
-        if outputs.is_empty() {
-            let mut output = Slip::default();
-            output.public_key = my_public_key;
-            output.amount = 0;
-            output.block_id = 0;
-            output.tx_ordinal = 0;
-            outputs.push(output);
-        }
-
-        (inputs, outputs)
-    }
-
-    pub fn sign(&self, message_bytes: &[u8]) -> SaitoSignature {
-        sign(message_bytes, &self.private_key)
-    }
-
-    pub async fn create_golden_ticket_transaction(
-        golden_ticket: GoldenTicket,
-        public_key: &SaitoPublicKey,
-        private_key: &SaitoPrivateKey,
-    ) -> Transaction {
-        let mut transaction = Transaction::default();
-
-        // for now we'll use bincode to de/serialize
-        transaction.transaction_type = TransactionType::GoldenTicket;
-        transaction.data = golden_ticket.serialize_for_net();
-
-        let mut input1 = Slip::default();
-        input1.public_key = public_key.clone();
-        input1.amount = 0;
-        input1.block_id = 0;
-        input1.tx_ordinal = 0;
-
-        let mut output1 = Slip::default();
-        output1.public_key = public_key.clone();
-        output1.amount = 0;
-        output1.block_id = 0;
-        output1.tx_ordinal = 0;
-
-        transaction.add_from_slip(input1);
-        transaction.add_to_slip(output1);
-
-        let hash_for_signature: SaitoHash = hash(&transaction.serialize_for_signature());
-        transaction.hash_for_signature = Some(hash_for_signature);
-
-        transaction.sign(private_key);
-
-        transaction
-    }
-    pub fn add_to_pending(&mut self, tx: Transaction) {
-        assert_eq!(tx.from.get(0).unwrap().public_key, self.public_key);
-        assert_ne!(tx.transaction_type, TransactionType::GoldenTicket);
-        assert!(tx.hash_for_signature.is_some());
-        self.pending_txs.insert(tx.hash_for_signature.unwrap(), tx);
-    }
-    pub fn update_from_balance_snapshot(&mut self, snapshot: BalanceSnapshot) {
-        // TODO : need to reset balance and slips to avoid failing integrity from forks
-
-        snapshot.slips.iter().for_each(|slip| {
-            assert_ne!(slip.utxoset_key, [0; 58]);
-            let wallet_slip = WalletSlip {
-                utxokey: slip.utxoset_key,
-                amount: slip.amount,
-                block_id: slip.block_id,
-                tx_ordinal: slip.tx_ordinal,
-                lc: true,
-                slip_index: slip.slip_index,
-                spent: false,
-            };
-            self.unspent_slips.insert(slip.utxoset_key);
-            let result = self.slips.insert(slip.utxoset_key, wallet_slip);
-            if result.is_none() {
-                self.available_balance += slip.amount;
-            } else {
-                debug!(
-                    "slip with utxo key : {:?} was already available",
-                    hex::encode(slip.utxoset_key)
-                );
-            }
-        });
-    }
-}
-
-impl WalletSlip {
-    #[allow(clippy::new_without_default)]
-    pub fn new() -> Self {
-        WalletSlip {
-            utxokey: [0; 58],
-            amount: 0,
-            block_id: 0,
-            tx_ordinal: 0,
-            lc: true,
-            slip_index: 0,
-            spent: false,
-        }
-    }
-}
-
-#[cfg(test)]
-mod tests {
-
-    use std::thread;
-    use std::time::Duration;
-
-    use tokio::time::Sleep;
-    use tracing_subscriber::field::debug;
-
-    use super::*;
-    use crate::common::defs::LOCK_ORDER_WALLET;
-    use crate::common::test_manager::test::{create_timestamp, TestManager};
-    use crate::core::data::crypto::generate_keys;
-    use crate::core::data::wallet::Wallet;
-    use crate::lock_for_read;
-
-    #[test]
-    fn wallet_new_test() {
-        let keys = generate_keys();
-        let wallet = Wallet::new(keys.1, keys.0);
-        assert_ne!(wallet.public_key, [0; 33]);
-        assert_ne!(wallet.private_key, [0; 32]);
-        assert_eq!(wallet.serialize_for_disk().len(), WALLET_SIZE);
-        use log::{debug, info, trace};
-        use std::thread;
-        use std::time::Duration;
-    }
-
-    // tests value transfer to other addresses and verifies the resulting utxo hashmap
-    #[tokio::test]
-    async fn wallet_transfer_to_address_test() {
-        let mut t = TestManager::new();
-        t.initialize(100, 100000).await;
-
-        let mut last_param = 120000;
-
-        let public_keys = [
-            "s8oFPjBX97NC2vbm9E5Kd2oHWUShuSTUuZwSB1U4wsPR",
-            "s9adoFPjBX972vbm9E5Kd2oHWUShuSTUuZwSB1U4wsPR",
-            "s223oFPjBX97NC2bmE5Kd2oHWUShuSTUuZwSB1U4wsPR",
-        ];
-
-        for &public_key_string in &public_keys {
-            let public_key = Storage::decode_str(public_key_string).unwrap();
-            let mut to_public_key: SaitoPublicKey = [0u8; 33];
-            to_public_key.copy_from_slice(&public_key);
-            t.transfer_value_to_public_key(to_public_key, 500, last_param)
-                .await
-                .unwrap();
-            let balance_map = t.balance_map().await;
-            let their_balance = *balance_map.get(&to_public_key).unwrap();
-            assert_eq!(500, their_balance);
-
-            last_param += 120000;
-        }
-
-        let my_balance = t.get_balance().await;
-
-        let expected_balance = 10000000 - 500 * public_keys.len() as u64; // 500 is the amount transferred each time
-        assert_eq!(expected_balance, my_balance);
-    }
-
-    // Test if transfer is possible even with issufficient funds
-    #[tokio::test]
-    async fn transfer_with_insufficient_funds_failure_test() {
-        let mut t = TestManager::new();
-        t.initialize(100, 100000).await;
-        let public_key_string = "s8oFPjBX97NC2vbm9E5Kd2oHWUShuSTUuZwSB1U4wsPR";
-        let public_key = Storage::decode_str(public_key_string).unwrap();
-        let mut to_public_key: SaitoPublicKey = [0u8; 33];
-        to_public_key.copy_from_slice(&public_key);
-
-        // Try transferring more than what the wallet contains
-        let result = t
-            .transfer_value_to_public_key(to_public_key, 1000000000, 120000)
-            .await;
-        assert!(result.is_err() || !result.is_ok());
-    }
-
-    // tests transfer of exact amount
-    #[tokio::test]
-    async fn test_transfer_with_exact_funds() {
-        let mut t = TestManager::new();
-        t.initialize(1, 500).await;
-
-        let public_key_string = "s8oFPjBX97NC2vbm9E5Kd2oHWUShuSTUuZwSB1U4wsPR";
-        let public_key = Storage::decode_str(public_key_string).unwrap();
-        let mut to_public_key: SaitoPublicKey = [0u8; 33];
-        to_public_key.copy_from_slice(&public_key);
-
-        t.transfer_value_to_public_key(to_public_key, 500, 120000)
-            .await
-            .unwrap();
-
-        let balance_map = t.balance_map().await;
-
-        let their_balance = *balance_map.get(&to_public_key).unwrap();
-        assert_eq!(500, their_balance);
-        let my_balance = t.get_balance().await;
-        assert_eq!(0, my_balance);
-    }
-
-    #[test]
-    fn wallet_serialize_and_deserialize_test() {
-        let keys = generate_keys();
-        let wallet1 = Wallet::new(keys.1, keys.0);
-        let keys = generate_keys();
-        let mut wallet2 = Wallet::new(keys.1, keys.0);
-        let serialized = wallet1.serialize_for_disk();
-        wallet2.deserialize_from_disk(&serialized);
-        assert_eq!(wallet1, wallet2);
-    }
-
-    // #[tokio::test]
-    // #[serial_test::serial]
-    // async fn save_and_restore_wallet_test() {
-    //     info!("current dir = {:?}", std::env::current_dir().unwrap());
-    //
-    //     let _t = TestManager::new();
-    //
-    //     let keys = generate_keys();
-    //     let mut wallet = Wallet::new(keys.1, keys.0);
-    //     let public_key1 = wallet.public_key.clone();
-    //     let private_key1 = wallet.private_key.clone();
-    //
-    //     let mut storage = Storage {
-    //         io_interface: Box::new(TestIOHandler::new()),
-    //     };
-    //     wallet.save(&mut storage).await;
-    //
-    //     let keys = generate_keys();
-    //     wallet = Wallet::new(keys.1, keys.0);
-    //
-    //     assert_ne!(wallet.public_key, public_key1);
-    //     assert_ne!(wallet.private_key, private_key1);
-    //
-    //     wallet.load(&mut storage).await;
-    //
-    //     assert_eq!(wallet.public_key, public_key1);
-    //     assert_eq!(wallet.private_key, private_key1);
-    // }
-}
-=======
-use ahash::{AHashMap, AHashSet};
-use log::{info, warn};
-
-use crate::common::defs::{
-    Currency, SaitoHash, SaitoPrivateKey, SaitoPublicKey, SaitoSignature, SaitoUTXOSetKey,
-};
-use crate::common::interface_io::InterfaceIO;
-use crate::core::data::block::Block;
-use crate::core::data::crypto::{generate_keys, hash, sign};
-use crate::core::data::golden_ticket::GoldenTicket;
-use crate::core::data::slip::Slip;
-use crate::core::data::storage::Storage;
-use crate::core::data::transaction::{Transaction, TransactionType};
-use crate::core::util::balance_snapshot::BalanceSnapshot;
-
-pub const WALLET_SIZE: usize = 65;
-
-/// The `WalletSlip` stores the essential information needed to track which
-/// slips are spendable and managing them as they move onto and off of the
-/// longest-chain.
-///
-/// Please note that the wallet in this Saito Rust client is intended primarily
-/// to hold the public/private_key and that slip-spending and tracking code is
-/// not coded in a way intended to be robust against chain-reorganizations but
-/// rather for testing of basic functions like transaction creation. Slips that
-/// are spent on one fork are not recaptured on chains, for instance, and once
-/// a slip is spent it is marked as spent.
-///
-#[derive(Clone, Debug, PartialEq)]
-pub struct WalletSlip {
-    pub utxokey: SaitoUTXOSetKey,
-    pub amount: Currency,
-    pub block_id: u64,
-    pub tx_ordinal: u64,
-    pub lc: bool,
-    pub slip_index: u8,
-    pub spent: bool,
-}
-
-/// The `Wallet` manages the public and private keypair of the node and holds the
-/// slips that are used to form transactions on the network.
-#[derive(Clone, Debug, PartialEq)]
-pub struct Wallet {
-    pub public_key: SaitoPublicKey,
-    pub private_key: SaitoPrivateKey,
-    pub slips: AHashMap<SaitoUTXOSetKey, WalletSlip>,
-    unspent_slips: AHashSet<SaitoUTXOSetKey>,
-    pub filename: String,
-    pub filepass: String,
-    available_balance: Currency,
-    pub pending_txs: AHashMap<SaitoHash, Transaction>,
-}
-
-impl Wallet {
-    pub fn new(private_key: SaitoPrivateKey, public_key: SaitoPublicKey) -> Wallet {
-        info!("generating new wallet...");
-        // let (public_key, private_key) = generate_keys();
-
-        Wallet {
-            public_key,
-            private_key,
-            slips: AHashMap::new(),
-            unspent_slips: AHashSet::new(),
-            filename: "default".to_string(),
-            filepass: "password".to_string(),
-            available_balance: 0,
-            pending_txs: Default::default(),
-        }
-    }
-
-    pub async fn load(wallet: &mut Wallet, io: Box<dyn InterfaceIO + Send + Sync>) {
-        info!("loading wallet...");
-        let result = io.load_wallet(wallet).await;
-        if result.is_err() {
-            warn!("loading wallet failed. saving new wallet");
-            // TODO : check error code
-            io.save_wallet(wallet).await.unwrap();
-        } else {
-            info!("wallet loaded");
-        }
-    }
-    pub async fn save(wallet: &mut Wallet, io: Box<dyn InterfaceIO + Send + Sync>) {
-        info!("saving wallet");
-        io.save_wallet(wallet).await.unwrap();
-        info!("wallet saved");
-    }
-
-    pub async fn reset(&mut self, _storage: &mut Storage) {
-        info!("resetting wallet");
-        let keys = generate_keys();
-        self.public_key = keys.0;
-        self.private_key = keys.1;
-        self.pending_txs.clear();
-        self.available_balance = 0;
-        self.slips.clear();
-        self.unspent_slips.clear();
-    }
-
-    /// [private_key - 32 bytes]
-    /// [public_key - 33 bytes]
-    pub fn serialize_for_disk(&self) -> Vec<u8> {
-        let mut vbytes: Vec<u8> = vec![];
-
-        vbytes.extend(&self.private_key);
-        vbytes.extend(&self.public_key);
-
-        vbytes
-    }
-
-    /// [private_key - 32 bytes
-    /// [public_key - 33 bytes]
-    pub fn deserialize_from_disk(&mut self, bytes: &Vec<u8>) {
-        self.private_key = bytes[0..32].try_into().unwrap();
-        self.public_key = bytes[32..65].try_into().unwrap();
-    }
-
-    pub fn on_chain_reorganization(&mut self, block: &Block, lc: bool) {
-        if lc {
-            for (index, tx) in block.transactions.iter().enumerate() {
-                for input in tx.from.iter() {
-                    if input.amount > 0 && input.public_key == self.public_key {
-                        self.delete_slip(input);
-                    }
-                }
-                for output in tx.to.iter() {
-                    if output.amount > 0 && output.public_key == self.public_key {
-                        self.add_slip(block.id, index as u64, output, true);
-                    }
-                }
-            }
-        } else {
-            for (index, tx) in block.transactions.iter().enumerate() {
-                for input in tx.from.iter() {
-                    if input.amount > 0 && input.public_key == self.public_key {
-                        self.add_slip(block.id, index as u64, input, true);
-                    }
-                }
-                for output in tx.to.iter() {
-                    if output.amount > 0 && output.public_key == self.public_key {
-                        self.delete_slip(output);
-                    }
-                }
-            }
-        }
-    }
-
-    //
-    // removes all slips in block when pruned / deleted
-    //
-    pub fn delete_block(&mut self, block: &Block) {
-        for tx in block.transactions.iter() {
-            for input in tx.from.iter() {
-                self.delete_slip(input);
-            }
-            for output in tx.to.iter() {
-                if output.amount > 0 {
-                    self.delete_slip(output);
-                }
-            }
-        }
-    }
-
-    pub fn add_slip(&mut self, block_id: u64, tx_index: u64, slip: &Slip, lc: bool) {
-        if self.slips.contains_key(&slip.get_utxoset_key()) {
-            return;
-        }
-        let mut wallet_slip = WalletSlip::new();
-        assert_ne!(block_id, 0);
-        wallet_slip.utxokey = slip.get_utxoset_key();
-        wallet_slip.amount = slip.amount;
-        wallet_slip.slip_index = slip.slip_index;
-        wallet_slip.block_id = block_id;
-        wallet_slip.tx_ordinal = tx_index;
-        wallet_slip.lc = lc;
-        self.unspent_slips.insert(wallet_slip.utxokey);
-        self.available_balance += slip.amount;
-        info!(
-            "adding slip : {:?} with value : {:?} to wallet",
-            hex::encode(wallet_slip.utxokey),
-            wallet_slip.amount
-        );
-        self.slips.insert(wallet_slip.utxokey, wallet_slip);
-    }
-
-    pub fn delete_slip(&mut self, slip: &Slip) {
-        info!(
-            "deleting slip : {:?} with value : {:?} from wallet",
-            hex::encode(slip.utxoset_key),
-            slip.amount
-        );
-        let result = self.slips.remove(&slip.utxoset_key);
-        let in_unspent_list = self.unspent_slips.remove(&slip.utxoset_key);
-        if let Some(removed_slip) = result {
-            if in_unspent_list {
-                self.available_balance -= removed_slip.amount;
-            }
-        }
-    }
-
-    pub fn get_available_balance(&self) -> Currency {
-        self.available_balance
-    }
-
-    pub fn get_unspent_slip_count(&self) -> u64 {
-        self.unspent_slips.len() as u64
-    }
-
-    // the nolan_requested is omitted from the slips created - only the change
-    // address is provided as an output. so make sure that any function calling
-    // this manually creates the output for its desired payment
-    pub fn generate_slips(&mut self, nolan_requested: Currency) -> (Vec<Slip>, Vec<Slip>) {
-        let mut inputs: Vec<Slip> = Vec::new();
-        let mut outputs: Vec<Slip> = Vec::new();
-        let mut nolan_in: Currency = 0;
-        let mut nolan_out: Currency = 0;
-        let my_public_key = self.public_key;
-
-        // grab inputs
-        let mut keys_to_remove = Vec::new();
-        for key in &self.unspent_slips {
-            if nolan_in >= nolan_requested {
-                break;
-            }
-            let slip = self.slips.get_mut(key).expect("slip should be here");
-            nolan_in += slip.amount;
-
-            let mut input = Slip::default();
-            input.public_key = my_public_key;
-            input.amount = slip.amount;
-            input.block_id = slip.block_id;
-            input.tx_ordinal = slip.tx_ordinal;
-            input.slip_index = slip.slip_index;
-            inputs.push(input);
-
-            slip.spent = true;
-            self.available_balance -= slip.amount;
-
-            info!(
-                "marking slip : {:?} with value : {:?} as spent",
-                hex::encode(slip.utxokey),
-                slip.amount
-            );
-            keys_to_remove.push(slip.utxokey);
-        }
-
-        for key in keys_to_remove {
-            self.unspent_slips.remove(&key);
-        }
-
-        // create outputs
-        if nolan_in > nolan_requested {
-            nolan_out = nolan_in - nolan_requested;
-        }
-
-        // add change address
-        let mut output = Slip::default();
-        output.public_key = my_public_key;
-        output.amount = nolan_out;
-        outputs.push(output);
-
-        // ensure not empty
-        if inputs.is_empty() {
-            let mut input = Slip::default();
-            input.public_key = my_public_key;
-            input.amount = 0;
-            input.block_id = 0;
-            input.tx_ordinal = 0;
-            inputs.push(input);
-        }
-        if outputs.is_empty() {
-            let mut output = Slip::default();
-            output.public_key = my_public_key;
-            output.amount = 0;
-            output.block_id = 0;
-            output.tx_ordinal = 0;
-            outputs.push(output);
-        }
-
-        (inputs, outputs)
-    }
-
-    pub fn sign(&self, message_bytes: &[u8]) -> SaitoSignature {
-        sign(message_bytes, &self.private_key)
-    }
-
-    pub async fn create_golden_ticket_transaction(
-        golden_ticket: GoldenTicket,
-        public_key: &SaitoPublicKey,
-        private_key: &SaitoPrivateKey,
-    ) -> Transaction {
-        let mut transaction = Transaction::default();
-
-        // for now we'll use bincode to de/serialize
-        transaction.transaction_type = TransactionType::GoldenTicket;
-        transaction.data = golden_ticket.serialize_for_net();
-
-        let mut input1 = Slip::default();
-        input1.public_key = public_key.clone();
-        input1.amount = 0;
-        input1.block_id = 0;
-        input1.tx_ordinal = 0;
-
-        let mut output1 = Slip::default();
-        output1.public_key = public_key.clone();
-        output1.amount = 0;
-        output1.block_id = 0;
-        output1.tx_ordinal = 0;
-
-        transaction.add_from_slip(input1);
-        transaction.add_to_slip(output1);
-
-        let hash_for_signature: SaitoHash = hash(&transaction.serialize_for_signature());
-        transaction.hash_for_signature = Some(hash_for_signature);
-
-        transaction.sign(private_key);
-
-        transaction
-    }
-    pub fn add_to_pending(&mut self, tx: Transaction) {
-        assert_eq!(tx.from.get(0).unwrap().public_key, self.public_key);
-        assert_ne!(tx.transaction_type, TransactionType::GoldenTicket);
-        assert!(tx.hash_for_signature.is_some());
-        self.pending_txs.insert(tx.hash_for_signature.unwrap(), tx);
-    }
-    pub fn update_from_balance_snapshot(&mut self, snapshot: BalanceSnapshot) {
-        // need to reset balance and slips to avoid failing integrity from forks
-        self.unspent_slips.clear();
-        self.slips.clear();
-        self.available_balance = 0;
-
-        snapshot.slips.iter().for_each(|slip| {
-            assert_ne!(slip.utxoset_key, [0; 58]);
-            let wallet_slip = WalletSlip {
-                utxokey: slip.utxoset_key,
-                amount: slip.amount,
-                block_id: slip.block_id,
-                tx_ordinal: slip.tx_ordinal,
-                lc: true,
-                slip_index: slip.slip_index,
-                spent: false,
-            };
-            let result = self.slips.insert(slip.utxoset_key, wallet_slip);
-            if result.is_none() {
-                self.unspent_slips.insert(slip.utxoset_key);
-                self.available_balance += slip.amount;
-                info!("slip key : {:?} with value : {:?} added to wallet from snapshot for address : {:?}",
-                    hex::encode(slip.utxoset_key),
-                    slip.amount,
-                    bs58::encode(slip.public_key).into_string());
-            } else {
-                info!(
-                    "slip with utxo key : {:?} was already available",
-                    hex::encode(slip.utxoset_key)
-                );
-            }
-        });
-    }
-}
-
-impl WalletSlip {
-    #[allow(clippy::new_without_default)]
-    pub fn new() -> Self {
-        WalletSlip {
-            utxokey: [0; 58],
-            amount: 0,
-            block_id: 0,
-            tx_ordinal: 0,
-            lc: true,
-            slip_index: 0,
-            spent: false,
-        }
-    }
-}
-
-#[cfg(test)]
-mod tests {
-    use crate::core::data::crypto::generate_keys;
-    use crate::core::data::wallet::Wallet;
-
-    use super::*;
-
-    #[test]
-    fn wallet_new_test() {
-        let keys = generate_keys();
-        let wallet = Wallet::new(keys.1, keys.0);
-        assert_ne!(wallet.public_key, [0; 33]);
-        assert_ne!(wallet.private_key, [0; 32]);
-        assert_eq!(wallet.serialize_for_disk().len(), WALLET_SIZE);
-    }
-
-    #[test]
-    fn wallet_serialize_and_deserialize_test() {
-        let keys = generate_keys();
-        let wallet1 = Wallet::new(keys.1, keys.0);
-        let keys = generate_keys();
-        let mut wallet2 = Wallet::new(keys.1, keys.0);
-        let serialized = wallet1.serialize_for_disk();
-        wallet2.deserialize_from_disk(&serialized);
-        assert_eq!(wallet1, wallet2);
-    }
-
-    // #[tokio::test]
-    // #[serial_test::serial]
-    // async fn save_and_restore_wallet_test() {
-    //     info!("current dir = {:?}", std::env::current_dir().unwrap());
-    //
-    //     let _t = TestManager::new();
-    //
-    //     let keys = generate_keys();
-    //     let mut wallet = Wallet::new(keys.1, keys.0);
-    //     let public_key1 = wallet.public_key.clone();
-    //     let private_key1 = wallet.private_key.clone();
-    //
-    //     let mut storage = Storage {
-    //         io_interface: Box::new(TestIOHandler::new()),
-    //     };
-    //     wallet.save(&mut storage).await;
-    //
-    //     let keys = generate_keys();
-    //     wallet = Wallet::new(keys.1, keys.0);
-    //
-    //     assert_ne!(wallet.public_key, public_key1);
-    //     assert_ne!(wallet.private_key, private_key1);
-    //
-    //     wallet.load(&mut storage).await;
-    //
-    //     assert_eq!(wallet.public_key, public_key1);
-    //     assert_eq!(wallet.private_key, private_key1);
-    // }
-}
->>>>>>> 3cc22d93
+use ahash::{AHashMap, AHashSet};
+use log::{info, warn};
+
+use crate::common::defs::{
+    Currency, SaitoHash, SaitoPrivateKey, SaitoPublicKey, SaitoSignature, SaitoUTXOSetKey,
+};
+use crate::common::interface_io::InterfaceIO;
+use crate::core::data::block::Block;
+use crate::core::data::crypto::{generate_keys, hash, sign};
+use crate::core::data::golden_ticket::GoldenTicket;
+use crate::core::data::slip::Slip;
+use crate::core::data::storage::Storage;
+use crate::core::data::transaction::{Transaction, TransactionType};
+use crate::core::util::balance_snapshot::BalanceSnapshot;
+
+pub const WALLET_SIZE: usize = 65;
+
+/// The `WalletSlip` stores the essential information needed to track which
+/// slips are spendable and managing them as they move onto and off of the
+/// longest-chain.
+///
+/// Please note that the wallet in this Saito Rust client is intended primarily
+/// to hold the public/private_key and that slip-spending and tracking code is
+/// not coded in a way intended to be robust against chain-reorganizations but
+/// rather for testing of basic functions like transaction creation. Slips that
+/// are spent on one fork are not recaptured on chains, for instance, and once
+/// a slip is spent it is marked as spent.
+///
+#[derive(Clone, Debug, PartialEq)]
+pub struct WalletSlip {
+    pub utxokey: SaitoUTXOSetKey,
+    pub amount: Currency,
+    pub block_id: u64,
+    pub tx_ordinal: u64,
+    pub lc: bool,
+    pub slip_index: u8,
+    pub spent: bool,
+}
+
+/// The `Wallet` manages the public and private keypair of the node and holds the
+/// slips that are used to form transactions on the network.
+#[derive(Clone, Debug, PartialEq)]
+pub struct Wallet {
+    pub public_key: SaitoPublicKey,
+    pub private_key: SaitoPrivateKey,
+    pub slips: AHashMap<SaitoUTXOSetKey, WalletSlip>,
+    unspent_slips: AHashSet<SaitoUTXOSetKey>,
+    pub filename: String,
+    pub filepass: String,
+    available_balance: Currency,
+    pub pending_txs: AHashMap<SaitoHash, Transaction>,
+}
+
+impl Wallet {
+    pub fn new(private_key: SaitoPrivateKey, public_key: SaitoPublicKey) -> Wallet {
+        info!("generating new wallet...");
+        // let (public_key, private_key) = generate_keys();
+
+        Wallet {
+            public_key,
+            private_key,
+            slips: AHashMap::new(),
+            unspent_slips: AHashSet::new(),
+            filename: "default".to_string(),
+            filepass: "password".to_string(),
+            available_balance: 0,
+            pending_txs: Default::default(),
+        }
+    }
+
+    pub async fn load(wallet: &mut Wallet, io: Box<dyn InterfaceIO + Send + Sync>) {
+        info!("loading wallet...");
+        let result = io.load_wallet(wallet).await;
+        if result.is_err() {
+            warn!("loading wallet failed. saving new wallet");
+            // TODO : check error code
+            io.save_wallet(wallet).await.unwrap();
+        } else {
+            info!("wallet loaded");
+        }
+    }
+    pub async fn save(wallet: &mut Wallet, io: Box<dyn InterfaceIO + Send + Sync>) {
+        info!("saving wallet");
+        io.save_wallet(wallet).await.unwrap();
+        info!("wallet saved");
+    }
+
+    pub async fn reset(&mut self, _storage: &mut Storage) {
+        info!("resetting wallet");
+        let keys = generate_keys();
+        self.public_key = keys.0;
+        self.private_key = keys.1;
+        self.pending_txs.clear();
+        self.available_balance = 0;
+        self.slips.clear();
+        self.unspent_slips.clear();
+    }
+
+    /// [private_key - 32 bytes]
+    /// [public_key - 33 bytes]
+    pub fn serialize_for_disk(&self) -> Vec<u8> {
+        let mut vbytes: Vec<u8> = vec![];
+
+        vbytes.extend(&self.private_key);
+        vbytes.extend(&self.public_key);
+
+        vbytes
+    }
+
+    /// [private_key - 32 bytes
+    /// [public_key - 33 bytes]
+    pub fn deserialize_from_disk(&mut self, bytes: &Vec<u8>) {
+        self.private_key = bytes[0..32].try_into().unwrap();
+        self.public_key = bytes[32..65].try_into().unwrap();
+    }
+
+    pub fn on_chain_reorganization(&mut self, block: &Block, lc: bool) {
+        if lc {
+            for (index, tx) in block.transactions.iter().enumerate() {
+                for input in tx.from.iter() {
+                    if input.amount > 0 && input.public_key == self.public_key {
+                        self.delete_slip(input);
+                    }
+                }
+                for output in tx.to.iter() {
+                    if output.amount > 0 && output.public_key == self.public_key {
+                        self.add_slip(block.id, index as u64, output, true);
+                    }
+                }
+            }
+        } else {
+            for (index, tx) in block.transactions.iter().enumerate() {
+                for input in tx.from.iter() {
+                    if input.amount > 0 && input.public_key == self.public_key {
+                        self.add_slip(block.id, index as u64, input, true);
+                    }
+                }
+                for output in tx.to.iter() {
+                    if output.amount > 0 && output.public_key == self.public_key {
+                        self.delete_slip(output);
+                    }
+                }
+            }
+        }
+    }
+
+    //
+    // removes all slips in block when pruned / deleted
+    //
+    pub fn delete_block(&mut self, block: &Block) {
+        for tx in block.transactions.iter() {
+            for input in tx.from.iter() {
+                self.delete_slip(input);
+            }
+            for output in tx.to.iter() {
+                if output.amount > 0 {
+                    self.delete_slip(output);
+                }
+            }
+        }
+    }
+
+    pub fn add_slip(&mut self, block_id: u64, tx_index: u64, slip: &Slip, lc: bool) {
+        if self.slips.contains_key(&slip.get_utxoset_key()) {
+            return;
+        }
+        let mut wallet_slip = WalletSlip::new();
+        assert_ne!(block_id, 0);
+        wallet_slip.utxokey = slip.get_utxoset_key();
+        wallet_slip.amount = slip.amount;
+        wallet_slip.slip_index = slip.slip_index;
+        wallet_slip.block_id = block_id;
+        wallet_slip.tx_ordinal = tx_index;
+        wallet_slip.lc = lc;
+        self.unspent_slips.insert(wallet_slip.utxokey);
+        self.available_balance += slip.amount;
+        info!(
+            "adding slip : {:?} with value : {:?} to wallet",
+            hex::encode(wallet_slip.utxokey),
+            wallet_slip.amount
+        );
+        self.slips.insert(wallet_slip.utxokey, wallet_slip);
+    }
+
+    pub fn delete_slip(&mut self, slip: &Slip) {
+        info!(
+            "deleting slip : {:?} with value : {:?} from wallet",
+            hex::encode(slip.utxoset_key),
+            slip.amount
+        );
+        let result = self.slips.remove(&slip.utxoset_key);
+        let in_unspent_list = self.unspent_slips.remove(&slip.utxoset_key);
+        if let Some(removed_slip) = result {
+            if in_unspent_list {
+                self.available_balance -= removed_slip.amount;
+            }
+        }
+    }
+
+    pub fn get_available_balance(&self) -> Currency {
+        self.available_balance
+    }
+
+    pub fn get_unspent_slip_count(&self) -> u64 {
+        self.unspent_slips.len() as u64
+    }
+
+    // the nolan_requested is omitted from the slips created - only the change
+    // address is provided as an output. so make sure that any function calling
+    // this manually creates the output for its desired payment
+    pub fn generate_slips(&mut self, nolan_requested: Currency) -> (Vec<Slip>, Vec<Slip>) {
+        let mut inputs: Vec<Slip> = Vec::new();
+        let mut outputs: Vec<Slip> = Vec::new();
+        let mut nolan_in: Currency = 0;
+        let mut nolan_out: Currency = 0;
+        let my_public_key = self.public_key;
+
+        // grab inputs
+        let mut keys_to_remove = Vec::new();
+        for key in &self.unspent_slips {
+            if nolan_in >= nolan_requested {
+                break;
+            }
+            let slip = self.slips.get_mut(key).expect("slip should be here");
+            nolan_in += slip.amount;
+
+            let mut input = Slip::default();
+            input.public_key = my_public_key;
+            input.amount = slip.amount;
+            input.block_id = slip.block_id;
+            input.tx_ordinal = slip.tx_ordinal;
+            input.slip_index = slip.slip_index;
+            inputs.push(input);
+
+            slip.spent = true;
+            self.available_balance -= slip.amount;
+
+            info!(
+                "marking slip : {:?} with value : {:?} as spent",
+                hex::encode(slip.utxokey),
+                slip.amount
+            );
+            keys_to_remove.push(slip.utxokey);
+        }
+
+        for key in keys_to_remove {
+            self.unspent_slips.remove(&key);
+        }
+
+        // create outputs
+        if nolan_in > nolan_requested {
+            nolan_out = nolan_in - nolan_requested;
+        }
+
+        // add change address
+        let mut output = Slip::default();
+        output.public_key = my_public_key;
+        output.amount = nolan_out;
+        outputs.push(output);
+
+        // ensure not empty
+        if inputs.is_empty() {
+            let mut input = Slip::default();
+            input.public_key = my_public_key;
+            input.amount = 0;
+            input.block_id = 0;
+            input.tx_ordinal = 0;
+            inputs.push(input);
+        }
+        if outputs.is_empty() {
+            let mut output = Slip::default();
+            output.public_key = my_public_key;
+            output.amount = 0;
+            output.block_id = 0;
+            output.tx_ordinal = 0;
+            outputs.push(output);
+        }
+
+        (inputs, outputs)
+    }
+
+    pub fn sign(&self, message_bytes: &[u8]) -> SaitoSignature {
+        sign(message_bytes, &self.private_key)
+    }
+
+    pub async fn create_golden_ticket_transaction(
+        golden_ticket: GoldenTicket,
+        public_key: &SaitoPublicKey,
+        private_key: &SaitoPrivateKey,
+    ) -> Transaction {
+        let mut transaction = Transaction::default();
+
+        // for now we'll use bincode to de/serialize
+        transaction.transaction_type = TransactionType::GoldenTicket;
+        transaction.data = golden_ticket.serialize_for_net();
+
+        let mut input1 = Slip::default();
+        input1.public_key = public_key.clone();
+        input1.amount = 0;
+        input1.block_id = 0;
+        input1.tx_ordinal = 0;
+
+        let mut output1 = Slip::default();
+        output1.public_key = public_key.clone();
+        output1.amount = 0;
+        output1.block_id = 0;
+        output1.tx_ordinal = 0;
+
+        transaction.add_from_slip(input1);
+        transaction.add_to_slip(output1);
+
+        let hash_for_signature: SaitoHash = hash(&transaction.serialize_for_signature());
+        transaction.hash_for_signature = Some(hash_for_signature);
+
+        transaction.sign(private_key);
+
+        transaction
+    }
+    pub fn add_to_pending(&mut self, tx: Transaction) {
+        assert_eq!(tx.from.get(0).unwrap().public_key, self.public_key);
+        assert_ne!(tx.transaction_type, TransactionType::GoldenTicket);
+        assert!(tx.hash_for_signature.is_some());
+        self.pending_txs.insert(tx.hash_for_signature.unwrap(), tx);
+    }
+    pub fn update_from_balance_snapshot(&mut self, snapshot: BalanceSnapshot) {
+        // need to reset balance and slips to avoid failing integrity from forks
+        self.unspent_slips.clear();
+        self.slips.clear();
+        self.available_balance = 0;
+
+        snapshot.slips.iter().for_each(|slip| {
+            assert_ne!(slip.utxoset_key, [0; 58]);
+            let wallet_slip = WalletSlip {
+                utxokey: slip.utxoset_key,
+                amount: slip.amount,
+                block_id: slip.block_id,
+                tx_ordinal: slip.tx_ordinal,
+                lc: true,
+                slip_index: slip.slip_index,
+                spent: false,
+            };
+            let result = self.slips.insert(slip.utxoset_key, wallet_slip);
+            if result.is_none() {
+                self.unspent_slips.insert(slip.utxoset_key);
+                self.available_balance += slip.amount;
+                info!("slip key : {:?} with value : {:?} added to wallet from snapshot for address : {:?}",
+                    hex::encode(slip.utxoset_key),
+                    slip.amount,
+                    bs58::encode(slip.public_key).into_string());
+            } else {
+                info!(
+                    "slip with utxo key : {:?} was already available",
+                    hex::encode(slip.utxoset_key)
+                );
+            }
+        });
+    }
+}
+
+impl WalletSlip {
+    #[allow(clippy::new_without_default)]
+    pub fn new() -> Self {
+        WalletSlip {
+            utxokey: [0; 58],
+            amount: 0,
+            block_id: 0,
+            tx_ordinal: 0,
+            lc: true,
+            slip_index: 0,
+            spent: false,
+        }
+    }
+}
+
+#[cfg(test)]
+mod tests {
+
+    use std::thread;
+    use std::time::Duration;
+
+    use tokio::time::Sleep;
+    use tracing_subscriber::field::debug;
+
+    use super::*;
+    use crate::common::defs::LOCK_ORDER_WALLET;
+    use crate::common::test_manager::test::{create_timestamp, TestManager};
+    use crate::core::data::crypto::generate_keys;
+    use crate::core::data::wallet::Wallet;
+    use crate::lock_for_read;
+
+    #[test]
+    fn wallet_new_test() {
+        let keys = generate_keys();
+        let wallet = Wallet::new(keys.1, keys.0);
+        assert_ne!(wallet.public_key, [0; 33]);
+        assert_ne!(wallet.private_key, [0; 32]);
+        assert_eq!(wallet.serialize_for_disk().len(), WALLET_SIZE);
+        use log::{debug, info, trace};
+        use std::thread;
+        use std::time::Duration;
+    }
+
+    // tests value transfer to other addresses and verifies the resulting utxo hashmap
+    #[tokio::test]
+    async fn wallet_transfer_to_address_test() {
+        let mut t = TestManager::new();
+        t.initialize(100, 100000).await;
+
+        let mut last_param = 120000;
+
+        let public_keys = [
+            "s8oFPjBX97NC2vbm9E5Kd2oHWUShuSTUuZwSB1U4wsPR",
+            "s9adoFPjBX972vbm9E5Kd2oHWUShuSTUuZwSB1U4wsPR",
+            "s223oFPjBX97NC2bmE5Kd2oHWUShuSTUuZwSB1U4wsPR",
+        ];
+
+        for &public_key_string in &public_keys {
+            let public_key = Storage::decode_str(public_key_string).unwrap();
+            let mut to_public_key: SaitoPublicKey = [0u8; 33];
+            to_public_key.copy_from_slice(&public_key);
+            t.transfer_value_to_public_key(to_public_key, 500, last_param)
+                .await
+                .unwrap();
+            let balance_map = t.balance_map().await;
+            let their_balance = *balance_map.get(&to_public_key).unwrap();
+            assert_eq!(500, their_balance);
+
+            last_param += 120000;
+        }
+
+        let my_balance = t.get_balance().await;
+
+        let expected_balance = 10000000 - 500 * public_keys.len() as u64; // 500 is the amount transferred each time
+        assert_eq!(expected_balance, my_balance);
+    }
+
+    // Test if transfer is possible even with issufficient funds
+    #[tokio::test]
+    async fn transfer_with_insufficient_funds_failure_test() {
+        let mut t = TestManager::new();
+        t.initialize(100, 100000).await;
+        let public_key_string = "s8oFPjBX97NC2vbm9E5Kd2oHWUShuSTUuZwSB1U4wsPR";
+        let public_key = Storage::decode_str(public_key_string).unwrap();
+        let mut to_public_key: SaitoPublicKey = [0u8; 33];
+        to_public_key.copy_from_slice(&public_key);
+
+        // Try transferring more than what the wallet contains
+        let result = t
+            .transfer_value_to_public_key(to_public_key, 1000000000, 120000)
+            .await;
+        assert!(result.is_err() || !result.is_ok());
+    }
+
+    // tests transfer of exact amount
+    #[tokio::test]
+    async fn test_transfer_with_exact_funds() {
+        let mut t = TestManager::new();
+        t.initialize(1, 500).await;
+
+        let public_key_string = "s8oFPjBX97NC2vbm9E5Kd2oHWUShuSTUuZwSB1U4wsPR";
+        let public_key = Storage::decode_str(public_key_string).unwrap();
+        let mut to_public_key: SaitoPublicKey = [0u8; 33];
+        to_public_key.copy_from_slice(&public_key);
+
+        t.transfer_value_to_public_key(to_public_key, 500, 120000)
+            .await
+            .unwrap();
+
+        let balance_map = t.balance_map().await;
+
+        let their_balance = *balance_map.get(&to_public_key).unwrap();
+        assert_eq!(500, their_balance);
+        let my_balance = t.get_balance().await;
+        assert_eq!(0, my_balance);
+    }
+
+    #[test]
+    fn wallet_serialize_and_deserialize_test() {
+        let keys = generate_keys();
+        let wallet1 = Wallet::new(keys.1, keys.0);
+        let keys = generate_keys();
+        let mut wallet2 = Wallet::new(keys.1, keys.0);
+        let serialized = wallet1.serialize_for_disk();
+        wallet2.deserialize_from_disk(&serialized);
+        assert_eq!(wallet1, wallet2);
+    }
+
+    // #[tokio::test]
+    // #[serial_test::serial]
+    // async fn save_and_restore_wallet_test() {
+    //     info!("current dir = {:?}", std::env::current_dir().unwrap());
+    //
+    //     let _t = TestManager::new();
+    //
+    //     let keys = generate_keys();
+    //     let mut wallet = Wallet::new(keys.1, keys.0);
+    //     let public_key1 = wallet.public_key.clone();
+    //     let private_key1 = wallet.private_key.clone();
+    //
+    //     let mut storage = Storage {
+    //         io_interface: Box::new(TestIOHandler::new()),
+    //     };
+    //     wallet.save(&mut storage).await;
+    //
+    //     let keys = generate_keys();
+    //     wallet = Wallet::new(keys.1, keys.0);
+    //
+    //     assert_ne!(wallet.public_key, public_key1);
+    //     assert_ne!(wallet.private_key, private_key1);
+    //
+    //     wallet.load(&mut storage).await;
+    //
+    //     assert_eq!(wallet.public_key, public_key1);
+    //     assert_eq!(wallet.private_key, private_key1);
+    // }
+}