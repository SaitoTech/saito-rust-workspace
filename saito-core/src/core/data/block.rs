--- conflicted
+++ resolved
@@ -1711,22 +1711,6 @@
         // class. Note that we are passing in a read-only copy of our UTXOSet so
         // as to determine spendability.
         //
-<<<<<<< HEAD
-        // TODO - remove when convenient. when transactions fail to validate using
-        // parallel processing can make it difficult to find out exactly what the
-        // problem is. ergo this code that tries to do them on the main thread so
-        // debugging output works.
-        //
-        // for i in 0..self.transactions.len() {
-        //     let transactions_valid2 = self.transactions[i].validate(utxoset);
-        //     if !transactions_valid2 {
-        //         info!("Type: {:?}", self.transactions[i].transaction_type);
-        //         // info!("Data {:?}", self.transactions[i]);
-        //     }
-        // }
-        //true
-=======
->>>>>>> 2a39d9d4
 
         let transactions_valid = self.transactions.par_iter().all(|tx| tx.validate(utxoset));
 
