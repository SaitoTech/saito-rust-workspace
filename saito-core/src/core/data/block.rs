--- conflicted
+++ resolved
@@ -451,7 +451,6 @@
         block.avg_variance = cv.avg_variance;
         block.avg_fee_per_byte = cv.avg_fee_per_byte;
         block.avg_nolan_rebroadcast_per_block = cv.avg_nolan_rebroadcast_per_block;
-        block.total_fees = cv.total_fees;
 
         block.generate_pre_hash();
         block.sign(private_key);
@@ -1177,94 +1176,6 @@
                 GoldenTicket::deserialize_from_net(&self.transactions[gt_index].data);
             let mut next_random_number = hash(golden_ticket.random.as_ref());
 
-<<<<<<< HEAD
-            // miner payout is fees from previous block, no staking treasury
-            if let Some(previous_block) = blockchain.blocks.get(&self.previous_block_hash) {
-                // limit previous block payout to avg income
-                let mut previous_block_payout = previous_block.total_fees;
-                if previous_block_payout > (previous_block.avg_income as f64 * 1.25) as Currency
-                    && previous_block_payout > 50
-                {
-                    previous_block_payout = (previous_block.avg_income as f64 * 1.24) as Currency;
-                }
-
-                let miner_payment = previous_block_payout / 2;
-                let router_payment = previous_block_payout - miner_payment;
-
-                // calculate miner and router payments
-                let router_public_key = previous_block.find_winning_router(next_random_number);
-
-                let mut payout = BlockPayout::new();
-                payout.miner = golden_ticket.public_key;
-                payout.router = router_public_key;
-                payout.miner_payout = miner_payment;
-                payout.router_payout = router_payment;
-                cv.block_payout.push(payout);
-
-                // these two from find_winning_router - 3, 4
-                next_random_number = hash(next_random_number.as_ref());
-                next_random_number = hash(next_random_number.as_ref());
-
-                // loop backwards until MAX recursion OR golden ticket
-                let mut cont = 1;
-                let mut loop_index = 0;
-                let mut did_the_block_before_our_staking_block_have_a_golden_ticket =
-                    previous_block.has_golden_ticket;
-
-                // staking block hash is 3 back, pre
-                let mut staking_block_hash = previous_block.previous_block_hash;
-
-                while cont == 1 {
-                    loop_index += 1;
-
-                    // we start with the second block, so once loop_IDX hits the same
-                    // number as MAX_STAKER_RECURSION we have processed N blocks where
-                    // N is MAX_STAKER_RECURSION.
-                    if loop_index >= MAX_STAKER_RECURSION {
-                        cont = 0;
-                    } else if let Some(staking_block) = blockchain.blocks.get(&staking_block_hash) {
-                        staking_block_hash = staking_block.previous_block_hash;
-                        if !did_the_block_before_our_staking_block_have_a_golden_ticket {
-                            // update with this block info in case of next loop
-                            did_the_block_before_our_staking_block_have_a_golden_ticket =
-                                staking_block.has_golden_ticket;
-
-                            // calculate staker and router payments
-                            //
-                            // the staker payout is contained in the slip of the winner. this is
-                            // because we calculate it afresh every time we reset the staking table
-                            // the payment for the router requires calculating the amount that will
-                            // be withheld for the staker treasury, which is what previous_staker_
-                            // payment is measuring.
-                            let mut previous_staking_block_payout = staking_block.total_fees;
-                            if previous_staking_block_payout
-                                > (staking_block.avg_income as f64 * 1.25) as Currency
-                                && previous_staking_block_payout > 50
-                            {
-                                previous_staking_block_payout =
-                                    (staking_block.avg_income as f64 * 1.24) as Currency;
-                            }
-
-                            let sp = previous_staking_block_payout / 2;
-                            let rp = previous_staking_block_payout - sp;
-
-                            let mut payout = BlockPayout::new();
-                            payout.router = staking_block.find_winning_router(next_random_number);
-                            payout.router_payout = rp;
-                            payout.staking_treasury = sp as i64;
-
-                            // router consumes 2 hashes
-                            next_random_number = hash(next_random_number.as_slice());
-                            next_random_number = hash(next_random_number.as_slice());
-
-                            cv.block_payout.push(payout);
-                        }
-                    }
-                }
-            }
-
-            // now create fee transaction using the block payout data
-=======
             //
             // load the previous block
             //
@@ -1333,7 +1244,6 @@
             //
             // now create fee transactions
             //
->>>>>>> eddf349b
             let mut slip_index = 0;
             let mut transaction = Transaction::default();
             transaction.transaction_type = TransactionType::Fee;
