--- conflicted
+++ resolved
@@ -1021,11 +1021,7 @@
         //
         if let Some(gt_idx) = cv.gt_idx {
             let golden_ticket: GoldenTicket =
-<<<<<<< HEAD
                 GoldenTicket::deserialize_from_net(self.transactions[gt_idx].get_message().to_vec());
-=======
-                GoldenTicket::deserialize(self.transactions[gt_idx].get_message().to_vec());
->>>>>>> 44af68aa
             // generate input hash for router
             let mut next_random_number = hash(&golden_ticket.get_random().to_vec());
             let _miner_publickey = golden_ticket.get_publickey();
@@ -1569,7 +1565,6 @@
             // we find that out now, and it invalidates the block.
             //
             if let Some(gt_idx) = cv.gt_idx {
-<<<<<<< HEAD
                 let golden_ticket: GoldenTicket = GoldenTicket::deserialize_from_net(
                     self.get_transactions()[gt_idx].get_message().to_vec(),
                 );
@@ -1580,21 +1575,11 @@
 		// internally consistent in the blockchain of the sender.
 		//
                 let gt = GoldenTicket::create(
-=======
-                let golden_ticket: GoldenTicket = GoldenTicket::deserialize(
-                    self.get_transactions()[gt_idx].get_message().to_vec(),
-                );
-                let solution = GoldenTicket::generate(
->>>>>>> 44af68aa
                     previous_block.get_hash(),
                     golden_ticket.get_random(),
                     golden_ticket.get_publickey(),
                 );
-<<<<<<< HEAD
                 if !gt.validate(previous_block.get_difficulty()) {
-=======
-                if !GoldenTicket::validate(solution, previous_block.get_difficulty()) {
->>>>>>> 44af68aa
                     error!(
                         "ERROR: Golden Ticket solution does not validate against previous block hash and difficulty"
                     );
@@ -1951,14 +1936,11 @@
 
 #[cfg(test)]
 mod tests {
-<<<<<<< HEAD
 
     use hex::FromHex;
 
     use ahash::AHashMap;
 
-=======
->>>>>>> 44af68aa
     use crate::core::data::block::{Block, BlockType};
     use crate::core::data::crypto::verify;
     use crate::core::data::slip::Slip;
