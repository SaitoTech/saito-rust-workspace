use log::trace;

use crate::common::defs::SaitoHash;
use crate::core::data::block::Block;
use crate::core::data::blockchain::GENESIS_PERIOD;
use crate::core::data::ringitem::RingItem;

pub const RING_BUFFER_LENGTH: u64 = 2 * GENESIS_PERIOD;

//
// TODO -- shift to a RingBuffer ? or Slice-VecDeque so that we can have
// contiguous entries for rapid lookups, inserts and updates? we want to
// have fast access to elements in random positions in the data structure
//
#[derive(Debug)]
pub struct BlockRing {
    //
    // include Slice-VecDeque and have a slice that points to
    // contiguous entries for rapid lookups, inserts and updates?
    //
    pub ring: Vec<RingItem>,
    lc_pos: Option<usize>,
}

impl BlockRing {
    /// Create new `BlockRing`
    #[allow(clippy::new_without_default)]
    pub fn new() -> Self {
        let mut init_ring: Vec<RingItem> = vec![];
        for _i in 0..RING_BUFFER_LENGTH {
            init_ring.push(RingItem::new());
        }

        BlockRing {
            ring: init_ring,
            lc_pos: None,
        }
    }

    pub fn add_block(&mut self, block: &Block) {
        let insert_pos = block.get_id() % RING_BUFFER_LENGTH;
        self.ring[(insert_pos as usize)].add_block(block.get_id(), block.get_hash());
    }

    pub fn contains_block_hash_at_block_id(&self, block_id: u64, block_hash: SaitoHash) -> bool {
        let insert_pos = block_id % RING_BUFFER_LENGTH;
        self.ring[(insert_pos as usize)].contains_block_hash(block_hash)
    }

    pub fn get_latest_block_hash(&self) -> SaitoHash {
        match self.lc_pos {
            Some(lc_pos_block_ring) => match self.ring[lc_pos_block_ring].lc_pos {
                Some(lc_pos_block_item) => {
                    self.ring[lc_pos_block_ring].block_hashes[lc_pos_block_item]
                }
                None => [0; 32],
            },
            None => [0; 32],
        }
    }

    pub fn get_latest_block_id(&self) -> u64 {
        match self.lc_pos {
            Some(lc_pos_block_ring) => match self.ring[lc_pos_block_ring].lc_pos {
                Some(lc_pos_block_item) => {
                    self.ring[lc_pos_block_ring].block_ids[lc_pos_block_item]
                }
                None => 0,
            },
            None => 0,
        }
    }

    pub fn get_longest_chain_block_hash_by_block_id(&self, id: u64) -> SaitoHash {
        let insert_pos = (id % RING_BUFFER_LENGTH) as usize;
        match self.ring[insert_pos].lc_pos {
            Some(lc_pos) => self.ring[insert_pos].block_hashes[lc_pos],
            None => [0; 32],
        }
    }

    pub fn is_block_hash_at_block_id(&self, block_id: u64, block_hash: SaitoHash) -> bool {
        let insert_pos = block_id % RING_BUFFER_LENGTH;
        for i in 0..self.ring[(insert_pos as usize)].block_hashes.len() {
            if self.ring[(insert_pos as usize)].block_hashes[i] == block_hash {
                return true;
            }
        }
        return false;
    }

    pub fn is_empty(&self) -> bool {
        return self.lc_pos.is_none();
    }

    pub fn delete_block(&mut self, block_id: u64, block_hash: SaitoHash) {
        let insert_pos = block_id % RING_BUFFER_LENGTH;
        self.ring[(insert_pos as usize)].delete_block(block_id, block_hash);
    }

    pub fn get_block_hashes_at_block_id(&mut self, block_id: u64) -> Vec<SaitoHash> {
        let insert_pos = block_id % RING_BUFFER_LENGTH;
        let mut v: Vec<SaitoHash> = vec![];
        for i in 0..self.ring[(insert_pos as usize)].block_hashes.len() {
            if self.ring[(insert_pos as usize)].block_ids[i] == block_id {
                v.push(self.ring[(insert_pos as usize)].block_hashes[i].clone());
            }
        }
        v
    }

    pub fn on_chain_reorganization(&mut self, block_id: u64, hash: SaitoHash, lc: bool) -> bool {
        let insert_pos = block_id % RING_BUFFER_LENGTH;
        if !self.ring[(insert_pos as usize)].on_chain_reorganization(hash, lc) {
            return false;
        }
        if lc {
            self.lc_pos = Some(insert_pos as usize);
        } else {
            //
            // if we are unsetting the longest-chain, we automatically
            // roll backwards and set the longest-chain to the previous
            // position if available. this adds some complexity to unwinding
            // the chain but should ensure that in most situations there is
            // always a known longest-chain position. this is not guaranteed
            // behavior, so the blockring should not be treated as something
            // that guarantees correctness of lc_pos in situations like this.
            //
            if let Some(lc_pos) = self.lc_pos {
                if lc_pos == insert_pos as usize {
                    let previous_block_idx;

                    if lc_pos > 0 {
                        previous_block_idx = lc_pos - 1;
                    } else {
                        previous_block_idx = RING_BUFFER_LENGTH as usize - 1;
                    }

                    // reset to lc_pos to unknown
                    self.lc_pos = None;

                    // but try to find it
                    // let previous_block_idx_lc_pos = self.ring[previous_block_idx as usize].lc_pos;
                    if let Some(previous_block_idx_lc_pos) =
                        self.ring[previous_block_idx as usize].lc_pos
                    {
                        if self.ring[previous_block_idx].block_ids.len() > previous_block_idx_lc_pos
                        {
                            if self.ring[previous_block_idx].block_ids[previous_block_idx_lc_pos]
                                == block_id - 1
                            {
                                self.lc_pos = Some(previous_block_idx);
                            }
                        }
                    }
                }
            }
        }
        true
    }

    pub fn print_lc(&self) {
        for i in 0..GENESIS_PERIOD {
            if !self.ring[(i as usize)].block_hashes.is_empty() {
                trace!(
                    "Block {:?}: {:?}",
                    i,
                    self.get_longest_chain_block_hash_by_block_id(i)
                );
            }
        }
    }
}

#[cfg(test)]
mod tests {

    use crate::core::data::block::Block;
<<<<<<< HEAD
=======
    use crate::core::data::blockring::BlockRing;

>>>>>>> 5a402f6e
    use crate::core::data::blockchain::GENESIS_PERIOD;
    use crate::core::data::blockring::BlockRing;
    pub const RING_BUFFER_LENGTH: u64 = 2 * GENESIS_PERIOD;

    #[test]
    fn blockring_new_test() {
        let blockring = BlockRing::new();
        assert_eq!(blockring.ring.len() as u64, RING_BUFFER_LENGTH);
        assert_eq!(blockring.lc_pos, None);
    }

    #[test]
    fn blockring_add_block_test() {
        let mut blockring = BlockRing::new();
        let mut block = Block::new();
        block.generate_hash();
        let block_hash = block.get_hash();
        let block_id = block.get_id();

        // everything is empty to start
        assert_eq!(blockring.is_empty(), true);
        assert_eq!(blockring.get_latest_block_hash(), [0; 32]);
        assert_eq!(blockring.get_latest_block_id(), 0);
        assert_eq!(
            blockring.get_longest_chain_block_hash_by_block_id(0),
            [0; 32]
        );
        assert_eq!(
            blockring.contains_block_hash_at_block_id(block.get_id(), block.get_hash()),
            false
        );

        blockring.add_block(&block);
        blockring.on_chain_reorganization(block.get_id(), block.get_hash(), true);

        assert_eq!(blockring.is_empty(), false);
        assert_eq!(blockring.get_latest_block_hash(), block_hash);
        assert_eq!(blockring.get_latest_block_id(), block_id);
        assert_eq!(
            blockring.get_longest_chain_block_hash_by_block_id(block_id),
            block_hash
        );
        assert_eq!(
            blockring.contains_block_hash_at_block_id(block.get_id(), block.get_hash()),
            true
        );
    }

    #[test]
    fn blockring_delete_block_test() {
        let mut blockring = BlockRing::new();
        let mut block = Block::new();
        block.generate_hash();
        let block_hash = block.get_hash();
        let block_id = block.get_id();

        // everything is empty to start
        assert_eq!(blockring.is_empty(), true);
        assert_eq!(blockring.get_latest_block_hash(), [0; 32]);
        assert_eq!(blockring.get_latest_block_id(), 0);
        assert_eq!(
            blockring.get_longest_chain_block_hash_by_block_id(0),
            [0; 32]
        );
        assert_eq!(
            blockring.contains_block_hash_at_block_id(block.get_id(), block.get_hash()),
            false
        );

        blockring.add_block(&block);
        blockring.on_chain_reorganization(block.get_id(), block.get_hash(), true);

        assert_eq!(blockring.is_empty(), false);
        assert_eq!(blockring.get_latest_block_hash(), block_hash);
        assert_eq!(blockring.get_latest_block_id(), block_id);
        assert_eq!(
            blockring.get_longest_chain_block_hash_by_block_id(block_id),
            block_hash
        );
        assert_eq!(
            blockring.contains_block_hash_at_block_id(block.get_id(), block.get_hash()),
            true
        );

        blockring.delete_block(block.get_id(), block.get_hash());
        assert_eq!(
            blockring.contains_block_hash_at_block_id(block.get_id(), block.get_hash()),
            false
        );
    }
}<|MERGE_RESOLUTION|>--- conflicted
+++ resolved
@@ -176,11 +176,7 @@
 mod tests {
 
     use crate::core::data::block::Block;
-<<<<<<< HEAD
-=======
     use crate::core::data::blockring::BlockRing;
-
->>>>>>> 5a402f6e
     use crate::core::data::blockchain::GENESIS_PERIOD;
     use crate::core::data::blockring::BlockRing;
     pub const RING_BUFFER_LENGTH: u64 = 2 * GENESIS_PERIOD;
