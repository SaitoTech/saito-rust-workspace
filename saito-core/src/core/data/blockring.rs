use log::trace;

use crate::common::defs::SaitoHash;
use crate::core::data::block::Block;
use crate::core::data::blockchain::GENESIS_PERIOD;
use crate::core::data::ringitem::RingItem;

pub const RING_BUFFER_LENGTH: u64 = 2 * GENESIS_PERIOD;

//
// TODO -- shift to a RingBuffer ? or Slice-VecDeque so that we can have
// contiguous entries for rapid lookups, inserts and updates? we want to
// have fast access to elements in random positions in the data structure
//
#[derive(Debug)]
pub struct BlockRing {
    //
    // include Slice-VecDeque and have a slice that points to
    // contiguous entries for rapid lookups, inserts and updates?
    //
    pub ring: Vec<RingItem>,
    lc_pos: Option<usize>,
}

impl BlockRing {
    /// Create new `BlockRing`
    #[allow(clippy::new_without_default)]
    pub fn new() -> Self {
        let mut init_ring: Vec<RingItem> = vec![];
        for _i in 0..RING_BUFFER_LENGTH {
            init_ring.push(RingItem::new());
        }

        BlockRing {
            ring: init_ring,
            lc_pos: None,
        }
    }

    pub fn add_block(&mut self, block: &Block) {
        let insert_pos = block.get_id() % RING_BUFFER_LENGTH;
        self.ring[(insert_pos as usize)].add_block(block.get_id(), block.get_hash());
    }

    pub fn contains_block_hash_at_block_id(&self, block_id: u64, block_hash: SaitoHash) -> bool {
        let insert_pos = block_id % RING_BUFFER_LENGTH;
        self.ring[(insert_pos as usize)].contains_block_hash(block_hash)
    }

    pub fn get_latest_block_hash(&self) -> SaitoHash {
        match self.lc_pos {
            Some(lc_pos_block_ring) => match self.ring[lc_pos_block_ring].lc_pos {
                Some(lc_pos_block_item) => {
                    self.ring[lc_pos_block_ring].block_hashes[lc_pos_block_item]
                }
                None => [0; 32],
            },
            None => [0; 32],
        }
    }

    pub fn get_latest_block_id(&self) -> u64 {
        match self.lc_pos {
            Some(lc_pos_block_ring) => match self.ring[lc_pos_block_ring].lc_pos {
                Some(lc_pos_block_item) => {
                    self.ring[lc_pos_block_ring].block_ids[lc_pos_block_item]
                }
                None => 0,
            },
            None => 0,
        }
    }

    pub fn get_longest_chain_block_hash_by_block_id(&self, id: u64) -> SaitoHash {
        let insert_pos = (id % RING_BUFFER_LENGTH) as usize;
        match self.ring[insert_pos].lc_pos {
            Some(lc_pos) => self.ring[insert_pos].block_hashes[lc_pos],
            None => [0; 32],
        }
    }

    pub fn is_block_hash_at_block_id(&self, block_id: u64, block_hash: SaitoHash) -> bool {
        let insert_pos = block_id % RING_BUFFER_LENGTH;
        for i in 0..self.ring[(insert_pos as usize)].block_hashes.len() {
            if self.ring[(insert_pos as usize)].block_hashes[i] == block_hash {
                return true;
            }
        }
        return false;
    }

    pub fn is_empty(&self) -> bool {
        return self.lc_pos.is_none();
    }

    pub fn delete_block(&mut self, block_id: u64, block_hash: SaitoHash) {
        let insert_pos = block_id % RING_BUFFER_LENGTH;
        self.ring[(insert_pos as usize)].delete_block(block_id, block_hash);
    }

    pub fn get_block_hashes_at_block_id(&mut self, block_id: u64) -> Vec<SaitoHash> {
        let insert_pos = block_id % RING_BUFFER_LENGTH;
        let mut v: Vec<SaitoHash> = vec![];
        for i in 0..self.ring[(insert_pos as usize)].block_hashes.len() {
            if self.ring[(insert_pos as usize)].block_ids[i] == block_id {
                v.push(self.ring[(insert_pos as usize)].block_hashes[i].clone());
            }
        }
        v
    }

    pub fn on_chain_reorganization(&mut self, block_id: u64, hash: SaitoHash, lc: bool) -> bool {
        let insert_pos = block_id % RING_BUFFER_LENGTH;
        if !self.ring[(insert_pos as usize)].on_chain_reorganization(hash, lc) {
            return false;
        }
        if lc {
            self.lc_pos = Some(insert_pos as usize);
        } else {
            //
            // if we are unsetting the longest-chain, we automatically
            // roll backwards and set the longest-chain to the previous
            // position if available. this adds some complexity to unwinding
            // the chain but should ensure that in most situations there is
            // always a known longest-chain position. this is not guaranteed
            // behavior, so the blockring should not be treated as something
            // that guarantees correctness of lc_pos in situations like this.
            //
            if let Some(lc_pos) = self.lc_pos {
                if lc_pos == insert_pos as usize {
                    let previous_block_idx;

                    if lc_pos > 0 {
                        previous_block_idx = lc_pos - 1;
                    } else {
                        previous_block_idx = RING_BUFFER_LENGTH as usize - 1;
                    }

                    // reset to lc_pos to unknown
                    self.lc_pos = None;

                    // but try to find it
                    // let previous_block_idx_lc_pos = self.ring[previous_block_idx as usize].lc_pos;
                    if let Some(previous_block_idx_lc_pos) =
                        self.ring[previous_block_idx as usize].lc_pos
                    {
                        if self.ring[previous_block_idx].block_ids.len() > previous_block_idx_lc_pos
                        {
                            if self.ring[previous_block_idx].block_ids[previous_block_idx_lc_pos]
                                == block_id - 1
                            {
                                self.lc_pos = Some(previous_block_idx);
                            }
                        }
                    }
                }
            }
        }
        true
    }

    pub fn print_lc(&self) {
        for i in 0..GENESIS_PERIOD {
            if !self.ring[(i as usize)].block_hashes.is_empty() {
                trace!(
                    "Block {:?}: {:?}",
                    i,
                    self.get_longest_chain_block_hash_by_block_id(i)
                );
            }
        }
    }
}

#[cfg(test)]
mod tests {

<<<<<<< HEAD
    use crate::core::data::block::Block;
=======
    use crate::core::data::block::{Block, BlockType};
    use crate::core::data::blockring::BlockRing;
    use crate::core::data::ringitem::RingItem;

>>>>>>> f304f015
    use crate::core::data::blockchain::GENESIS_PERIOD;
    use crate::core::data::blockring::BlockRing;
    pub const RING_BUFFER_LENGTH: u64 = 2 * GENESIS_PERIOD;

    #[test]
    fn blockring_new_test() {
        let blockring = BlockRing::new();
        assert_eq!(blockring.ring.len() as u64, RING_BUFFER_LENGTH);
        assert_eq!(blockring.lc_pos, None);
    }

    #[test]
    fn blockring_add_block_test() {
        let mut blockring = BlockRing::new();
        let mut block = Block::new();
        block.generate_hash();
        let block_hash = block.get_hash();
        let block_id = block.get_id();

        // everything is empty to start
        assert_eq!(blockring.is_empty(), true);
        assert_eq!(blockring.get_latest_block_hash(), [0; 32]);
        assert_eq!(blockring.get_latest_block_id(), 0);
        assert_eq!(
            blockring.get_longest_chain_block_hash_by_block_id(0),
            [0; 32]
        );
        assert_eq!(
            blockring.contains_block_hash_at_block_id(block.get_id(), block.get_hash()),
            false
        );

        blockring.add_block(&block);
        blockring.on_chain_reorganization(block.get_id(), block.get_hash(), true);

        assert_eq!(blockring.is_empty(), false);
        assert_eq!(blockring.get_latest_block_hash(), block_hash);
        assert_eq!(blockring.get_latest_block_id(), block_id);
        assert_eq!(
            blockring.get_longest_chain_block_hash_by_block_id(block_id),
            block_hash
        );
        assert_eq!(
            blockring.contains_block_hash_at_block_id(block.get_id(), block.get_hash()),
            true
        );
    }

    #[test]
    fn blockring_delete_block_test() {
        let mut blockring = BlockRing::new();
        let mut block = Block::new();
        block.generate_hash();
        let block_hash = block.get_hash();
        let block_id = block.get_id();

        // everything is empty to start
        assert_eq!(blockring.is_empty(), true);
        assert_eq!(blockring.get_latest_block_hash(), [0; 32]);
        assert_eq!(blockring.get_latest_block_id(), 0);
        assert_eq!(
            blockring.get_longest_chain_block_hash_by_block_id(0),
            [0; 32]
        );
        assert_eq!(
            blockring.contains_block_hash_at_block_id(block.get_id(), block.get_hash()),
            false
        );

        blockring.add_block(&block);
        blockring.on_chain_reorganization(block.get_id(), block.get_hash(), true);

        assert_eq!(blockring.is_empty(), false);
        assert_eq!(blockring.get_latest_block_hash(), block_hash);
        assert_eq!(blockring.get_latest_block_id(), block_id);
        assert_eq!(
            blockring.get_longest_chain_block_hash_by_block_id(block_id),
            block_hash
        );
        assert_eq!(
            blockring.contains_block_hash_at_block_id(block.get_id(), block.get_hash()),
            true
        );

        blockring.delete_block(block.get_id(), block.get_hash());
        assert_eq!(
            blockring.contains_block_hash_at_block_id(block.get_id(), block.get_hash()),
            false
        );
    }
}<|MERGE_RESOLUTION|>--- conflicted
+++ resolved
@@ -175,16 +175,9 @@
 #[cfg(test)]
 mod tests {
 
-<<<<<<< HEAD
     use crate::core::data::block::Block;
-=======
-    use crate::core::data::block::{Block, BlockType};
     use crate::core::data::blockring::BlockRing;
-    use crate::core::data::ringitem::RingItem;
-
->>>>>>> f304f015
     use crate::core::data::blockchain::GENESIS_PERIOD;
-    use crate::core::data::blockring::BlockRing;
     pub const RING_BUFFER_LENGTH: u64 = 2 * GENESIS_PERIOD;
 
     #[test]
