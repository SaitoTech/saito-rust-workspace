--- conflicted
+++ resolved
@@ -14,11 +14,7 @@
 
 pub const BLOCK_FILE_EXTENSION: &str = ".sai";
 pub const STAT_INTERVAL: Timestamp = Duration::from_secs(5).as_micros() as Timestamp;
-<<<<<<< HEAD
-pub const STAT_BIN_COUNT: usize = 5;
-=======
 pub const STAT_BIN_COUNT: usize = 3;
->>>>>>> b4e77f21
 
 // TODO : these should be configurable
 pub const CHANNEL_SIZE: usize = 1000_000;
